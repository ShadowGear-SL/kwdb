<?xml version="1.0" encoding="utf-8" standalone="yes"?>
<!--

(C) Copyright 2012 Linden Research, Inc.
(C) Copyright 2013-2024 Sei Lisa.
(C) Copyright 2017-2023 Mako Nozaki.
(C) Copyright 2023-2023 Alex Carpenter.
Sei Lisa, Mako Nozaki, and Alex Carpenter are the usernames of the authors in the
Second Life(R) online virtual world.

    LSL2 Keywords Database

    LSL2 Keywords Database is free software: you can redistribute it
    and/or modify it under the terms of the GNU Lesser General Public License
    as published by the Free Software Foundation, either version 3 of the
    License, or (at your option) any later version.

    LSL2 Keywords Database is distributed in the hope that it will be
    useful, but WITHOUT ANY WARRANTY; without even the implied warranty of
    MERCHANTABILITY or FITNESS FOR A PARTICULAR PURPOSE. See the
    GNU Lesser General Public License for more details.

    You should have received a copy of the GNU Lesser General Public License
    along with LSL2 Keywords Database. If not, see
    <http://www.gnu.org/licenses/>.

Second Life is a registered trademark of Linden Research, Inc.

-->

<!--

Currently supported grids (LSL dialects):
sl - Second Life
os - OpenSim
aa - AuroraSim

The grid= attribute can be omitted, meaning all supported grids.
If included, it should be a list of space-separated supported grids.
Example: grid="os aa"

-->

<!-- DOCTYPE keywords SYSTEM "kwdb.dtd" -->
<!-- Declare the DTD here to avoid problems with the Python parser we use -->

<!DOCTYPE keywords [

<!ELEMENT keywords (grid*, (keyword | type | constant | function | event)*,
                    (defaults, (keyword | type | constant | function | event)*)?)>
<!ATTLIST keywords
          version CDATA #REQUIRED>
<!ELEMENT grid (#PCDATA)>
<!ATTLIST grid
          id NMTOKEN #REQUIRED
          version CDATA #IMPLIED
          >
<!ELEMENT defaults (description*)>
<!ELEMENT keyword (description*)>
<!ATTLIST keyword
          name CDATA #REQUIRED
          grid NMTOKENS #IMPLIED
          status (normal | unimplemented) "normal">
<!ELEMENT type (description*)>
<!ATTLIST type
          name ID #REQUIRED
          grid NMTOKENS #IMPLIED>
<!ELEMENT constant (description*)>
<!ATTLIST constant
          name CDATA #REQUIRED
          grid NMTOKENS #IMPLIED
          type IDREF #REQUIRED
          value CDATA #IMPLIED
          version CDATA #IMPLIED
          status (normal | deprecated | unimplemented) "normal">
<!ELEMENT function (param | description)*>
<!ATTLIST function
          name CDATA #REQUIRED
          grid NMTOKENS #IMPLIED
          type IDREF #IMPLIED
          delay CDATA "0."
          energy CDATA "10."
          version CDATA #IMPLIED
          status (normal | deprecated | godmode | unimplemented) "normal">
<!ELEMENT event (param | description)*>
<!ATTLIST event
          name CDATA #REQUIRED
          version CDATA #IMPLIED
          grid NMTOKENS #IMPLIED
          status (normal | deprecated | godmode | unimplemented) "normal">
<!ELEMENT description (#PCDATA)>
<!ATTLIST description
          lang NMTOKENS #REQUIRED>
<!ELEMENT param EMPTY>
<!ATTLIST param
          name CDATA #REQUIRED
          type IDREF #REQUIRED>

]>

<<<<<<< HEAD
<keywords version="0.0.20231219001">
=======
<keywords version="0.0.20240528000">
>>>>>>> 5c512afd
  <!--The OpenSim/Aurora functions, constants and types are based on the following revisions:

      OpenSim revision 0.9.2.1
          http://opensimulator.org/dist/opensim-0.9.2.1-source.tar.gz

      AuroraSim revision 0049c9335f8b91ab119ce4fee5ba1d50d4f6f017
          https://github.com/aurora-sim/Aurora-Sim/commit/0049c9335f8b91ab119ce4fee5ba1d50d4f6f017
  -->

  <!-- Grids supported and their versions -->
<<<<<<< HEAD
  <grid id="sl" version="2023-11-07.6790647783">Second Life</grid>
=======
  <grid id="sl" version="2024-04-13.8669470296">Second Life</grid>
>>>>>>> 5c512afd
  <grid id="os" version="v0.9.2.1">OpenSimulator</grid>
  <grid id="aa" version="0049c9335f8b91ab119ce4fee5ba1d50d4f6f017">Aurora-Sim</grid>

  <!-- Defaults for absent descriptions -->
  <defaults>
    <description lang="en">
(No Description)
    </description>
  </defaults>

  <!-- Language keywords -->

  <keyword name="default">
    <description lang="en">
Name of default state that all scripts must have
    </description>
  </keyword>

  <keyword name="state">
    <description lang="en">
Keyword to indicate state block or state transition
    </description>
  </keyword>

  <keyword name="event" status="unimplemented" grid="sl"/>

  <keyword name="jump">
    <description lang="en">
jump statement
jump label;

    </description>
  </keyword>

  <keyword name="return">
    <description lang="en">
Leave current function or event handler
    </description>
  </keyword>

  <keyword name="if">
    <description lang="en">
if statement
if (test)
{    statements
}
    </description>
  </keyword>

  <keyword name="else">
    <description lang="en">
else clause
if (test)
{    statements
}
else
{    statements
}
    </description>
  </keyword>

  <keyword name="for">
    <description lang="en">
for loop
for (initializer; test; iteration)
{
   statements
}
    </description>
  </keyword>

  <keyword name="do">
    <description lang="en">
do loop
do
{
   statements
} while (test);
    </description>
  </keyword>

  <keyword name="while">
    <description lang="en">
while loop
while (test)
{    statements
}
    </description>
  </keyword>

  <keyword name="print" grid="sl"/>


  <!-- Language types -->

  <type name="integer">
    <description lang="en">
Integer type
    </description>
  </type>

  <type name="float">
    <description lang="en">
Floating-point type
    </description>
  </type>

  <type name="string">
    <description lang="en">
String type
    </description>
  </type>

  <type name="key">
    <description lang="en">
Key type. Use NULL_KEY to test for empty keys.
    </description>
  </type>

  <type name="vector">
    <description lang="en">
Vector type of 3 floats. Used to represent 3D motion, Euler angles, and color.
Access components by .x, .y, or .z
    </description>
  </type>

  <type name="rotation">
    <description lang="en">
Rotation type of 4 floats. Used to represent rotation.
Access components by .x, .y, .z, or .s
    </description>
  </type>

  <type name="quaternion" grid="sl aa">
    <description lang="en">
Rotation type of 4 floats. Used to represent rotation.
Access components by .x, .y, .z, or .s
    </description>
  </type>

  <type name="list">
    <description lang="en">
List of various data types
    </description>
  </type>

  <type name="bool" grid="aa">
    <description lang="en">
Boolean type, either TRUE or FALSE
    </description>
  </type>

<!-- Not included:
  <type name="DateTime" grid="aa">
    <description lang="en">
Type for a date and time value
    </description>
  </type>
-->


  <!-- Language constants

       In LSL, TRUE and FALSE are actually keywords, not constants.
       The main difference between TRUE/FALSE and a constant is that
       you can write in globals: integer j = -CONSTANT;
       but you can't write: integer j = -TRUE; or -FALSE
       (although it is allowed in local definitions).

       However, the subtle difference doesn't justify them
       being treated as anything but constants. After all,
       internally, LSL constants are keywords too.
  -->

  <constant name="TRUE" type="integer" value="1">
    <description lang="en">
Integer constant for Boolean operations
    </description>
  </constant>

  <constant name="FALSE" type="integer" value="0">
    <description lang="en">
Integer constant for Boolean operations
    </description>
  </constant>

  <constant name="STATUS_PHYSICS" type="integer" value="0x1">
    <description lang="en">
Passed in the llSetStatus library function. If TRUE, object moves physically.
    </description>
  </constant>

  <constant name="STATUS_PHANTOM" type="integer" value="0x10">
    <description lang="en">
Passed in the llSetStatus library function. If TRUE, object doesn't collide with other objects.
    </description>
  </constant>

  <constant name="STATUS_ROTATE_X" type="integer" value="0x2">
    <description lang="en">
Passed in the llSetStatus library function. If FALSE, object doesn't rotate around local X axis.
    </description>
  </constant>

  <constant name="STATUS_ROTATE_Y" type="integer" value="0x4">
    <description lang="en">
Passed in the llSetStatus library function. If FALSE, object doesn't rotate around local Y axis.
    </description>
  </constant>

  <constant name="STATUS_ROTATE_Z" type="integer" value="0x8">
    <description lang="en">
Passed in the llSetStatus library function. If FALSE, object doesn't rotate around local Z axis.
    </description>
  </constant>

  <constant name="STATUS_SANDBOX" type="integer" value="0x20">
    <description lang="en">
Passed in the llSetStatus library function. If TRUE, object can't cross region boundaries or move more than 10 meters from its start location.
    </description>
  </constant>

  <constant name="STATUS_BLOCK_GRAB" type="integer" value="0x40" version="sl:0.2.0">
    <description lang="en">
Passed in the llSetStatus library function. If TRUE, object can't be grabbed and physically dragged.
This flag applies to the root only.
    </description>
  </constant>

  <constant name="STATUS_BLOCK_GRAB_OBJECT" type="integer" value="0x400">
    <description lang="en">
Passed in the llSetStatus library function. If TRUE, the object can't be moved by grabs.
This flag applies to the entire linkset.
    </description>
  </constant>

  <constant name="STATUS_DIE_AT_EDGE" type="integer" value="0x80" version="sl:0.2.0">
    <description lang="en">
Passed in the llSetStatus library function. If TRUE, objects that reach the edge of the world just die
rather than teleporting back to the owner.
    </description>
  </constant>

  <constant name="STATUS_RETURN_AT_EDGE" type="integer" value="0x100" version="sl:1.5.0">
    <description lang="en">
Passed in the llSetStatus library function. If TRUE, script rezzed objects that reach the edge of the world are returned rather than killed.
STATUS_RETURN_AT_EDGE trumps STATUS_DIE_AT_EDGE if both are set.
    </description>
  </constant>

  <constant name="STATUS_CAST_SHADOWS" type="integer" value="0x200" status="unimplemented">
    <description lang="en">
Passed in the llSetStatus library function. If TRUE, object casts shadows on other objects.
    </description>
  </constant>

  <constant name="AGENT" type="integer" value="0x1">
    <description lang="en">
Passed in llSensor library function to look for other Agents (by Legacy name if filtered)
    </description>
  </constant>

  <constant name="AGENT_BY_USERNAME" type="integer" value="0x10">
    <description lang="en">
Passed in llSensor library function to look for other Agents, filtering by username
    </description>
  </constant>

  <constant name="AGENT_BY_LEGACY_NAME" type="integer" value="0x1">
    <description lang="en">
Passed in llSensor library function to look for other Agents, filtering by legacy name
    </description>
  </constant>

  <constant name="ACTIVE" type="integer" value="0x2">
    <description lang="en">
Passed in llSensor library function to look for moving objects
    </description>
  </constant>

  <constant name="PASSIVE" type="integer" value="0x4">
    <description lang="en">
Passed in llSensor library function to look for objects that aren't moving
    </description>
  </constant>

  <constant name="SCRIPTED" type="integer" value="0x8">
    <description lang="en">
Passed in llSensor library function to look for scripted objects
    </description>
  </constant>

  <constant name="CONTROL_FWD" type="integer" value="0x1">
    <description lang="en">
Passed to llTakeControls library function and used control event handler to test for agent forward control
    </description>
  </constant>

  <constant name="CONTROL_BACK" type="integer" value="0x2">
    <description lang="en">
Passed to llTakeControls library function and used control event handler to test for agent back control
    </description>
  </constant>

  <constant name="CONTROL_LEFT" type="integer" value="0x4">
    <description lang="en">
Passed to llTakeControls library function and used control event handler to test for agent left control
    </description>
  </constant>

  <constant name="CONTROL_RIGHT" type="integer" value="0x8">
    <description lang="en">
Passed to llTakeControls library function and used control event handler to test for agent right control
    </description>
  </constant>

  <constant name="CONTROL_ROT_LEFT" type="integer" value="0x100">
    <description lang="en">
Passed to llTakeControls library function and used control event handler to test for agent rotate left control
    </description>
  </constant>

  <constant name="CONTROL_ROT_RIGHT" type="integer" value="0x200">
    <description lang="en">
Passed to llTakeControls library function and used control event handler to test for agent rotate right control
    </description>
  </constant>

  <constant name="CONTROL_UP" type="integer" value="0x10">
    <description lang="en">
Passed to llTakeControls library function and used control event handler to test for agent up control
    </description>
  </constant>

  <constant name="CONTROL_DOWN" type="integer" value="0x20">
    <description lang="en">
Passed to llTakeControls library function and used control event handler to test for agent down control
    </description>
  </constant>

  <constant name="CONTROL_LBUTTON" type="integer" value="0x10000000">
    <description lang="en">
Passed to llTakeControls library function and used control event handler to test for agent left button control
    </description>
  </constant>

  <constant name="CONTROL_ML_LBUTTON" type="integer" value="0x40000000">
    <description lang="en">
Passed to llTakeControls library function and used control event handler to test for agent left button control with the agent in mouse look
    </description>
  </constant>

  <constant name="PERMISSION_DEBIT" type="integer" value="0x2">
    <description lang="en">
Passed to llRequestPermissions library function to request permission to take L$ from agent's account
    </description>
  </constant>

  <constant name="PERMISSION_TAKE_CONTROLS" type="integer" value="0x4">
    <description lang="en">
Passed to llRequestPermissions library function to request permission to take agent's controls
    </description>
  </constant>

  <constant name="PERMISSION_REMAP_CONTROLS" type="integer" value="0x8" status="unimplemented">
    <description lang="en">
<!-- TODO: add documentation -->
    </description>
  </constant>

  <constant name="PERMISSION_TRIGGER_ANIMATION" type="integer" value="0x10">
    <description lang="en">
Passed to llRequestPermissions library function to request permission to trigger animation on agent
    </description>
  </constant>

  <constant name="PERMISSION_ATTACH" type="integer" value="0x20">
    <description lang="en">
Passed to llRequestPermissions library function to request permission to attach/detach from agent
    </description>
  </constant>

  <constant name="PERMISSION_RELEASE_OWNERSHIP" type="integer" value="0x40" status="unimplemented">
    <description lang="en">
<!-- TODO: add documentation -->
    </description>
  </constant>

  <constant name="PERMISSION_CHANGE_LINKS" type="integer" value="0x80">
    <description lang="en">
Passed to llRequestPermissions library function to request permission to change links
    </description>
  </constant>

  <constant name="PERMISSION_CHANGE_JOINTS" type="integer" value="0x100" status="unimplemented">
    <description lang="en">
<!-- TODO: add documentation -->
    </description>
  </constant>

  <constant name="PERMISSION_CHANGE_PERMISSIONS" type="integer" value="0x200" status="unimplemented">
    <description lang="en">
<!-- TODO: add documentation -->
    </description>
  </constant>

  <constant name="PERMISSION_TRACK_CAMERA" type="integer" value="0x400">
    <description lang="en">
Passed to llRequestPermissions library function to request permission to track agent's camera
    </description>
  </constant>

  <constant name="PERMISSION_CONTROL_CAMERA" type="integer" value="0x800" version="sl:1.9.0(15)">
    <description lang="en">
Passed to llRequestPermissions library function to request permission to change agent's camera
    </description>
  </constant>

  <constant name="PERMISSION_TELEPORT" type="integer" value="0x1000">
    <description lang="en">
Passed to llRequestPermissions library function to request permission to teleport an agent
    </description>
  </constant>

  <constant name="PERMISSION_SILENT_ESTATE_MANAGEMENT" type="integer" value="0x4000" grid="sl os">
    <description lang="en">
<!-- TODO: add documentation -->
    </description>
  </constant>

  <constant name="PERMISSION_OVERRIDE_ANIMATIONS" type="integer" value="0x8000" grid="sl os">
    <description lang="en">
Passed to llRequestPermissions library function to request permission to override animations
    </description>
  </constant>

  <constant name="PERMISSION_RETURN_OBJECTS" type="integer" value="0x10000" grid="sl os">
    <description lang="en">
<!-- TODO: add documentation -->
    </description>
  </constant>

  <constant name="PERMISSION_COMBAT" type="integer" value="0x2004" grid="aa">
    <description lang="en">
<!-- TODO: add documentation -->
    </description>
  </constant>


  <constant name="DEBUG_CHANNEL" type="integer" value="0x7FFFFFFF" version="sl:1.9.0(15)">
    <description lang="en">
Chat channel reserved for debug and error messages from scripts
    </description>
  </constant>

  <constant name="PUBLIC_CHANNEL" type="integer" value="0">
    <description lang="en">
Chat channel that broadcasts to all nearby users
    </description>
  </constant>

  <constant name="AGENT_FLYING" type="integer" value="0x1" version="sl:0.4.0">
    <description lang="en">
Returned by llGetAgentInfo if the Agent is flying
    </description>
  </constant>

  <constant name="AGENT_ATTACHMENTS" type="integer" value="0x2" version="sl:0.4.0">
    <description lang="en">
Returned by llGetAgentInfo if the Agent has attachments
    </description>
  </constant>

  <constant name="AGENT_SCRIPTED" type="integer" value="0x4" version="sl:0.4.0">
    <description lang="en">
Returned by llGetAgentInfo if the Agent has scripted attachments
    </description>
  </constant>

  <constant name="AGENT_SITTING" type="integer" value="0x10">
    <description lang="en">
Returned by llGetAgentInfo if the Agent is sitting
    </description>
  </constant>

  <constant name="AGENT_ON_OBJECT" type="integer" value="0x20">
    <description lang="en">
Returned by llGetAgentInfo if the Agent is sitting on an object
    </description>
  </constant>

  <constant name="AGENT_MOUSELOOK" type="integer" value="0x8">
    <description lang="en">
Returned by llGetAgentInfo if the Agent is in mouselook
    </description>
  </constant>

  <constant name="AGENT_AWAY" type="integer" value="0x40">
    <description lang="en">
Returned by llGetAgentInfo if the Agent is in away mode
    </description>
  </constant>

  <constant name="AGENT_WALKING" type="integer" value="0x80">
    <description lang="en">
Returned by llGetAgentInfo if the Agent is walking
    </description>
  </constant>

  <constant name="AGENT_IN_AIR" type="integer" value="0x100">
    <description lang="en">
Returned by llGetAgentInfo if the Agent is in the air
    </description>
  </constant>

  <constant name="AGENT_TYPING" type="integer" value="0x200">
    <description lang="en">
Returned by llGetAgentInfo if the Agent is typing
    </description>
  </constant>

  <constant name="AGENT_CROUCHING" type="integer" value="0x400">
    <description lang="en">
Returned by llGetAgentInfo if the Agent is crouching
    </description>
  </constant>

  <constant name="AGENT_BUSY" type="integer" value="0x800">
    <description lang="en">
Returned by llGetAgentInfo if the Agent is busy
    </description>
  </constant>

  <constant name="AGENT_ALWAYS_RUN" type="integer" value="0x1000">
    <description lang="en">
Returned by llGetAgentInfo if the Agent has 'Always Run' enabled
    </description>
  </constant>

  <constant name="AGENT_AUTOPILOT" type="integer" value="0x2000" grid="sl os">
    <description lang="en">
Returned by llGetAgentInfo if the Agent is under autopilot control
    </description>
  </constant>

  <constant name="AGENT_AUTOMATED" type="integer" value="0x4000" grid="sl" version="sl:2023-06-09.580543">
    <description lang="en">
Returned by llGetAgentInfo if the Agent is marked as a scripted agent/bot.
    </description>
  </constant>

  <constant name="AGENT_MALE" type="integer" value="0x40000000" grid="os">
    <description lang="en">
<!-- TODO: add documentation -->
    </description>
  </constant>

  <constant name="AGENT_LIST_PARCEL" type="integer" value="1">
    <description lang="en">
Passed to llGetAgentList to return only agents on the same parcel where the script is running
    </description>
  </constant>

  <constant name="AGENT_LIST_PARCEL_OWNER" type="integer" value="2">
    <description lang="en">
Passed to llGetAgentList to return only agents on any parcel in the region where the parcel owner is the same as the owner of the parcel under the scripted object
    </description>
  </constant>

  <constant name="AGENT_LIST_REGION" type="integer" value="4">
    <description lang="en">
Passed to llGetAgentList to return any/all agents in the region
    </description>
  </constant>

  <constant name="AGENT_LIST_EXCLUDENPC" type="integer" value="0x4000000" grid="os">
    <description lang="en">
<!-- TODO: add documentation -->
    </description>
  </constant>

  <constant name="PSYS_PART_FLAGS" type="integer" value="0"/>
  <constant name="PSYS_PART_START_COLOR" type="integer" value="1"/>
  <constant name="PSYS_PART_START_ALPHA" type="integer" value="2"/>
  <constant name="PSYS_PART_START_SCALE" type="integer" value="5"/>
  <constant name="PSYS_PART_END_COLOR" type="integer" value="3"/>
  <constant name="PSYS_PART_END_ALPHA" type="integer" value="4"/>
  <constant name="PSYS_PART_END_SCALE" type="integer" value="6"/>
  <constant name="PSYS_PART_MAX_AGE" type="integer" value="7"/>
  <constant name="PSYS_PART_INTERP_COLOR_MASK" type="integer" value="0x1"/>
  <constant name="PSYS_PART_INTERP_SCALE_MASK" type="integer" value="0x2"/>
  <constant name="PSYS_PART_BOUNCE_MASK" type="integer" value="0x4"/>
  <constant name="PSYS_PART_WIND_MASK" type="integer" value="0x8"/>
  <constant name="PSYS_PART_FOLLOW_SRC_MASK" type="integer" value="0x10"/>
  <constant name="PSYS_PART_FOLLOW_VELOCITY_MASK" type="integer" value="0x20"/>
  <constant name="PSYS_PART_TARGET_POS_MASK" type="integer" value="0x40"/>
  <constant name="PSYS_PART_TARGET_LINEAR_MASK" type="integer" value="0x80"/>
  <constant name="PSYS_PART_EMISSIVE_MASK" type="integer" value="0x100"/>
  <constant name="PSYS_PART_RIBBON_MASK" type="integer" value="0x400" grid="sl os"/>
  <constant name="PSYS_SRC_PATTERN" type="integer" value="9"/>
  <constant name="PSYS_PART_BF_ONE" type="integer" value="0" grid="sl os"/>
  <constant name="PSYS_PART_BF_ZERO" type="integer" value="1" grid="sl os"/>
  <constant name="PSYS_PART_BF_DEST_COLOR" type="integer" value="2" grid="sl os"/>
  <constant name="PSYS_PART_BF_SOURCE_COLOR" type="integer" value="3" grid="sl os"/>
  <constant name="PSYS_PART_BF_ONE_MINUS_DEST_COLOR" type="integer" value="4" grid="sl os"/>
  <constant name="PSYS_PART_BF_ONE_MINUS_SOURCE_COLOR" type="integer" value="5" grid="sl os"/>
  <constant name="PSYS_PART_BF_SOURCE_ALPHA" type="integer" value="7" grid="sl os"/>
  <constant name="PSYS_PART_BF_ONE_MINUS_SOURCE_ALPHA" type="integer" value="9" grid="sl os"/>

  <constant name="PSYS_SRC_INNERANGLE" type="integer" value="10" status="deprecated">
    <description lang="en">
Deprecated -- Use PSYS_SRC_ANGLE_BEGIN
    </description>
  </constant>

  <constant name="PSYS_SRC_OUTERANGLE" type="integer" value="11" status="deprecated">
    <description lang="en">
Deprecated -- Use PSYS_SRC_ANGLE_END
    </description>
  </constant>

  <constant name="PSYS_SRC_ANGLE_BEGIN" type="integer" value="22"/>
  <constant name="PSYS_SRC_ANGLE_END" type="integer" value="23"/>
  <constant name="PSYS_SRC_BURST_RATE" type="integer" value="13"/>
  <constant name="PSYS_SRC_BURST_PART_COUNT" type="integer" value="15"/>
  <constant name="PSYS_SRC_BURST_RADIUS" type="integer" value="16"/>
  <constant name="PSYS_SRC_BURST_SPEED_MIN" type="integer" value="17"/>
  <constant name="PSYS_SRC_BURST_SPEED_MAX" type="integer" value="18"/>
  <constant name="PSYS_SRC_MAX_AGE" type="integer" value="19"/>
  <constant name="PSYS_SRC_ACCEL" type="integer" value="8"/>
  <constant name="PSYS_SRC_TEXTURE" type="integer" value="12"/>
  <constant name="PSYS_SRC_TARGET_KEY" type="integer" value="20"/>
  <constant name="PSYS_SRC_OMEGA" type="integer" value="21"/>
  <constant name="PSYS_SRC_PATTERN_DROP" type="integer" value="1"/>
  <constant name="PSYS_SRC_PATTERN_EXPLODE" type="integer" value="2"/>
  <constant name="PSYS_SRC_PATTERN_ANGLE" type="integer" value="4"/>
  <constant name="PSYS_SRC_PATTERN_ANGLE_CONE" type="integer" value="8"/>
  <constant name="PSYS_SRC_PATTERN_ANGLE_CONE_EMPTY" type="integer" value="16"/>
  <constant name="PSYS_SRC_OBJ_REL_MASK" type="integer" value="1" status="unimplemented" grid="sl"/>
  <constant name="PSYS_PART_BLEND_FUNC_SOURCE" type="integer" value="24" grid="sl os"/>
  <constant name="PSYS_PART_BLEND_FUNC_DEST" type="integer" value="25" grid="sl os"/>
  <constant name="PSYS_PART_START_GLOW" type="integer" value="26" grid="sl os"/>
  <constant name="PSYS_PART_END_GLOW" type="integer" value="27" grid="sl os"/>

  <constant name="OBJECT_UNKNOWN_DETAIL" type="integer" value="-1" version="sl:1.18.3(5)">
    <description lang="en">
Returned by llGetObjectDetails when passed an invalid object parameter type
    </description>
  </constant>

  <constant name="OBJECT_NAME" type="integer" value="1" version="sl:1.18.3(5)">
    <description lang="en">
Used with llGetObjectDetails to get an object's name
    </description>
  </constant>

  <constant name="OBJECT_DESC" type="integer" value="2" version="sl:1.18.3(5)">
    <description lang="en">
Used with llGetObjectDetails to get an object's description
    </description>
  </constant>

  <constant name="OBJECT_POS" type="integer" value="3" version="sl:1.18.3(5)">
    <description lang="en">
Used with llGetObjectDetails to get an object's position
    </description>
  </constant>

  <constant name="OBJECT_ROT" type="integer" value="4" version="sl:1.18.3(5)">
    <description lang="en">
Used with llGetObjectDetails to get an object's rotation
    </description>
  </constant>

  <constant name="OBJECT_VELOCITY" type="integer" value="5" version="sl:1.18.3(5)">
    <description lang="en">
Used with llGetObjectDetails to get an object's velocity
    </description>
  </constant>

  <constant name="OBJECT_OWNER" type="integer" value="6" version="sl:1.18.3(5)">
    <description lang="en">
Used with llGetObjectDetails to get an object's owner's key. Will be NULL_KEY if group owned.
    </description>
  </constant>

  <constant name="OBJECT_GROUP" type="integer" value="7" version="sl:1.18.3(5)">
    <description lang="en">
Used with llGetObjectDetails to get an object's group's key
    </description>
  </constant>

  <constant name="OBJECT_CREATOR" type="integer" value="8" version="sl:1.18.3(5)">
    <description lang="en">
Used with llGetObjectDetails to get an object's creator's key
    </description>
  </constant>

  <constant name="OBJECT_RUNNING_SCRIPT_COUNT" type="integer" value="9">
    <description lang="en">
Used with llGetObjectDetails to get the number of running scripts attached to the object or agent
    </description>
  </constant>

  <constant name="OBJECT_TOTAL_SCRIPT_COUNT" type="integer" value="10">
    <description lang="en">
Used with llGetObjectDetails to get the number of scripts, both running and stopped, attached to the object or agent
    </description>
  </constant>

  <constant name="OBJECT_SCRIPT_MEMORY" type="integer" value="11">
    <description lang="en">
Used with llGetObjectDetails to get the total amount of script memory allocated to the object or agent, in bytes
    </description>
  </constant>

  <constant name="OBJECT_SCRIPT_TIME" type="integer" value="12">
    <description lang="en">
Used with llGetObjectDetails to get the average script CPU time (in seconds) an object/avatar is using
    </description>
  </constant>

  <constant name="OBJECT_PRIM_EQUIVALENCE" type="integer" value="13">
    <description lang="en">
Used with llGetObjectDetails to get the prim equivalence (land impact) of the object
    </description>
  </constant>

  <constant name="OBJECT_PHYSICS_COST" type="integer" value="16">
    <description lang="en">
Used with llGetObjectDetails to get the physics cost
    </description>
  </constant>

  <constant name="OBJECT_SERVER_COST" type="integer" value="14">
    <description lang="en">
Used with llGetObjectDetails to get the server cost
    </description>
  </constant>

  <constant name="OBJECT_STREAMING_COST" type="integer" value="15">
    <description lang="en">
Used with llGetObjectDetails to get the streaming (download) cost
    </description>
  </constant>

  <constant name="OBJECT_CHARACTER_TIME" type="integer" value="17">
    <description lang="en">
<!-- TODO: add documentation -->
    </description>
  </constant>

  <constant name="OBJECT_ROOT" type="integer" value="18">
    <description lang="en">
<!-- TODO: add documentation -->
    </description>
  </constant>

  <constant name="OBJECT_ATTACHED_POINT" type="integer" value="19">
    <description lang="en">
<!-- TODO: add documentation -->
    </description>
  </constant>

  <constant name="OBJECT_PATHFINDING_TYPE" type="integer" value="20">
    <description lang="en">
<!-- TODO: add documentation -->
    </description>
  </constant>

  <constant name="OBJECT_RENDER_WEIGHT" type="integer" value="24" grid="sl os">
    <description lang="en">
<!-- TODO: add documentation -->
    </description>
  </constant>

  <constant name="OBJECT_HOVER_HEIGHT" type="integer" value="25" grid="sl os" version="sl:15.04.08.300724">
    <description lang="en">
<!-- TODO: add documentation -->
    </description>
  </constant>

  <constant name="OBJECT_BODY_SHAPE_TYPE" type="integer" value="26" grid="sl os" version="sl:15.04.08.300724">
    <description lang="en">
<!-- TODO: add documentation -->
    </description>
  </constant>

  <constant name="OBJECT_LAST_OWNER_ID" type="integer" value="27" grid="sl os" version="sl:15.04.24.301279">
    <description lang="en">
<!-- TODO: add documentation -->
    </description>
  </constant>

  <constant name="OBJECT_CLICK_ACTION" type="integer" value="28" grid="sl os" version="sl:15.09.14.305056">
    <description lang="en">
<!-- TODO: add documentation -->
    </description>
  </constant>

  <constant name="OBJECT_OMEGA" type="integer" value="29" grid="sl os" version="sl:15.12.01.308474">
    <description lang="en">
<!-- TODO: add documentation -->
    </description>
  </constant>

<!-- Never implemented, removed:
  <constant name="OBJECT_ATTACHMENT_GEOMETRY_BYTES" type="integer" value="25" grid="sl"/>
  <constant name="OBJECT_ATTACHMENT_SURFACE_AREA" type="integer" value="26" grid="sl"/>
-->

  <constant name="OPT_AVATAR" type="integer" value="1" grid="sl os">
    <description lang="en">
<!-- TODO: add documentation -->
    </description>
  </constant>

  <constant name="OPT_CHARACTER" type="integer" value="2" grid="sl os">
    <description lang="en">
<!-- TODO: add documentation -->
    </description>
  </constant>

  <constant name="OPT_EXCLUSION_VOLUME" type="integer" value="6" grid="sl os">
    <description lang="en">
<!-- TODO: add documentation -->
    </description>
  </constant>

  <constant name="OPT_LEGACY_LINKSET" type="integer" value="0" grid="sl os">
    <description lang="en">
<!-- TODO: add documentation -->
    </description>
  </constant>

  <constant name="OPT_MATERIAL_VOLUME" type="integer" value="5" grid="sl os">
    <description lang="en">
<!-- TODO: add documentation -->
    </description>
  </constant>

  <constant name="OPT_OTHER" type="integer" value="-1" grid="sl os">
    <description lang="en">
<!-- TODO: add documentation -->
    </description>
  </constant>

  <constant name="OPT_STATIC_OBSTACLE" type="integer" value="4" grid="sl os">
    <description lang="en">
<!-- TODO: add documentation -->
    </description>
  </constant>

  <constant name="OPT_WALKABLE" type="integer" value="3" grid="sl os">
    <description lang="en">
<!-- TODO: add documentation -->
    </description>
  </constant>

  <constant name="VEHICLE_TYPE_NONE" type="integer" value="0"/>
  <constant name="VEHICLE_TYPE_SLED" type="integer" value="1"/>
  <constant name="VEHICLE_TYPE_CAR" type="integer" value="2"/>
  <constant name="VEHICLE_TYPE_BOAT" type="integer" value="3"/>
  <constant name="VEHICLE_TYPE_AIRPLANE" type="integer" value="4"/>
  <constant name="VEHICLE_TYPE_BALLOON" type="integer" value="5"/>

  <constant name="VEHICLE_REFERENCE_FRAME" type="integer" value="44" version="sl:1.1.0">
    <description lang="en">
Rotation of vehicle axes relative to local frame
    </description>
  </constant>

  <constant name="VEHICLE_LINEAR_FRICTION_TIMESCALE" type="integer" value="16">
    <description lang="en">
A vector of timescales for exponential decay of linear velocity along the three vehicle axes
    </description>
  </constant>

  <constant name="VEHICLE_ANGULAR_FRICTION_TIMESCALE" type="integer" value="17">
    <description lang="en">
A vector of timescales for exponential decay of angular velocity about the three vehicle axes
    </description>
  </constant>

  <constant name="VEHICLE_LINEAR_MOTOR_DIRECTION" type="integer" value="18">
    <description lang="en">
The linear velocity that the vehicle will try to achieve
    </description>
  </constant>

  <constant name="VEHICLE_LINEAR_MOTOR_OFFSET" type="integer" value="20">
    <description lang="en">
An offset from the center of mass of the vehicle where the linear motor is applied
    </description>
  </constant>

  <constant name="VEHICLE_ANGULAR_MOTOR_DIRECTION" type="integer" value="19">
    <description lang="en">
The angular velocity that the vehicle will try to achieve
    </description>
  </constant>

  <constant name="VEHICLE_HOVER_HEIGHT" type="integer" value="24" version="sl:1.1.0">
    <description lang="en">
The height the vehicle will try to hover
    </description>
  </constant>

  <constant name="VEHICLE_HOVER_EFFICIENCY" type="integer" value="25">
    <description lang="en">
A slider between 0 (bouncy) and 1 (critically damped) hover behavior
    </description>
  </constant>

  <constant name="VEHICLE_HOVER_TIMESCALE" type="integer" value="26">
    <description lang="en">
The period of time for the vehicle to achieve its hover height
    </description>
  </constant>

  <constant name="VEHICLE_BUOYANCY" type="integer" value="27">
    <description lang="en">
A slider between 0 (no anti-gravity) and 1 (full anti-gravity)
    </description>
  </constant>

  <constant name="VEHICLE_LINEAR_DEFLECTION_EFFICIENCY" type="integer" value="28">
    <description lang="en">
A slider between 0 (no deflection) and 1 (maximum strength)
    </description>
  </constant>

  <constant name="VEHICLE_LINEAR_DEFLECTION_TIMESCALE" type="integer" value="29">
    <description lang="en">
The exponential timescale for the vehicle to redirect its velocity to be along its x-axis
    </description>
  </constant>

  <constant name="VEHICLE_LINEAR_MOTOR_TIMESCALE" type="integer" value="30">
    <description lang="en">
The exponential timescale for the vehicle to achive its full linear motor velocity
    </description>
  </constant>

  <constant name="VEHICLE_LINEAR_MOTOR_DECAY_TIMESCALE" type="integer" value="31">
    <description lang="en">
The exponential timescale for the linear motor's effectiveness to decay toward zero
    </description>
  </constant>

  <constant name="VEHICLE_ANGULAR_DEFLECTION_EFFICIENCY" type="integer" value="32">
    <description lang="en">
A slider between 0 (no deflection) and 1 (maximum strength)
    </description>
  </constant>

  <constant name="VEHICLE_ANGULAR_DEFLECTION_TIMESCALE" type="integer" value="33">
    <description lang="en">
The exponential timescale for the vehicle to achieve full angular deflection
    </description>
  </constant>

  <constant name="VEHICLE_ANGULAR_MOTOR_TIMESCALE" type="integer" value="34">
    <description lang="en">
The exponential timescale for the vehicle to achive its full angular motor velocity
    </description>
  </constant>

  <constant name="VEHICLE_ANGULAR_MOTOR_DECAY_TIMESCALE" type="integer" value="35">
    <description lang="en">
The exponential timescale for the angular motor's effectiveness to decay toward zero
    </description>
  </constant>

  <constant name="VEHICLE_VERTICAL_ATTRACTION_EFFICIENCY" type="integer" value="36">
    <description lang="en">
A slider between 0 (bouncy) and 1 (critically damped) attraction of vehicle z-axis to world z-axis (vertical)
    </description>
  </constant>

  <constant name="VEHICLE_VERTICAL_ATTRACTION_TIMESCALE" type="integer" value="37">
    <description lang="en">
The exponential timescale for the vehicle to align its z-axis to the world z-axis (vertical)
    </description>
  </constant>

  <constant name="VEHICLE_BANKING_EFFICIENCY" type="integer" value="38">
    <description lang="en">
A slider between -1 (leans out of turns), 0 (no banking), and +1 (leans into turns)
    </description>
  </constant>

  <constant name="VEHICLE_BANKING_MIX" type="integer" value="39">
    <description lang="en">
A slider between 0 (static banking) and 1 (dynamic banking)
    </description>
  </constant>

  <constant name="VEHICLE_BANKING_TIMESCALE" type="integer" value="40">
    <description lang="en">
The exponential timescale for the banking behavior to take full effect
    </description>
  </constant>

  <constant name="VEHICLE_RANGE_BLOCK" type="integer" value="45" grid="os aa">
    <description lang="en">
<!-- TODO: add documentation -->
    </description>
  </constant>

  <constant name="VEHICLE_ROLL_FRAME" type="integer" value="46" grid="os aa">
    <description lang="en">
<!-- TODO: add documentation -->
    </description>
  </constant>

  <constant name="VEHICLE_FLAG_NO_FLY_UP" type="integer" value="0x1" status="deprecated" version="sl:1.1.0">
    <description lang="en">
(DEPRECATED) Use VEHICLE_FLAG_NO_DEFLECTION_UP
    </description>
  </constant>

  <constant name="VEHICLE_FLAG_NO_DEFLECTION_UP" type="integer" value="0x1" version="sl:1.1.5">
    <description lang="en">
Prevents linear deflection along world-z axis
    </description>
  </constant>

  <constant name="VEHICLE_FLAG_LIMIT_ROLL_ONLY" type="integer" value="0x2" version="sl:1.1.0">
    <description lang="en">
Removes vertical attraction for changes in vehicle pitch
    </description>
  </constant>

  <constant name="VEHICLE_FLAG_HOVER_WATER_ONLY" type="integer" value="0x4">
    <description lang="en">
Hover only pays attention to water level
    </description>
  </constant>

  <constant name="VEHICLE_FLAG_HOVER_TERRAIN_ONLY" type="integer" value="0x8">
    <description lang="en">
Hover only pays attention to terrain height
    </description>
  </constant>

  <constant name="VEHICLE_FLAG_HOVER_GLOBAL_HEIGHT" type="integer" value="0x10">
    <description lang="en">
Hover only pays attention to global height
    </description>
  </constant>

  <constant name="VEHICLE_FLAG_HOVER_UP_ONLY" type="integer" value="0x20">
    <description lang="en">
Hover only pushes up
    </description>
  </constant>

  <constant name="VEHICLE_FLAG_LIMIT_MOTOR_UP" type="integer" value="0x40" version="sl:1.1.5">
    <description lang="en">
Prevents ground vehicles from motoring into the sky
    </description>
  </constant>

  <constant name="VEHICLE_FLAG_MOUSELOOK_STEER" type="integer" value="0x80">
    <description lang="en">
Makes vehicle try to turn toward mouselook direction
    </description>
  </constant>

  <constant name="VEHICLE_FLAG_MOUSELOOK_BANK" type="integer" value="0x100">
    <description lang="en">
Makes vehicle try to turn toward mouselook direction assuming banking is enabled
    </description>
  </constant>

  <constant name="VEHICLE_FLAG_CAMERA_DECOUPLED" type="integer" value="0x200">
    <description lang="en">
Causes the camera look-at axis to NOT move when the vehicle rotates
    </description>
  </constant>

  <constant name="VEHICLE_FLAG_NO_X" type="integer" value="0x400" grid="os aa">
    <description lang="en">
<!-- TODO: add documentation -->
    </description>
  </constant>

  <constant name="VEHICLE_FLAG_NO_Y" type="integer" value="0x800" grid="os aa">
    <description lang="en">
<!-- TODO: add documentation -->
    </description>
  </constant>

  <constant name="VEHICLE_FLAG_NO_Z" type="integer" value="0x1000" grid="os aa">
    <description lang="en">
<!-- TODO: add documentation -->
    </description>
  </constant>

  <constant name="VEHICLE_FLAG_NO_DEFLECTION" type="integer" value="0x4008" grid="os aa">
    <description lang="en">
<!-- TODO: add documentation -->
    </description>
  </constant>

  <constant name="VEHICLE_FLAG_LOCK_HOVER_HEIGHT" type="integer" value="0x2000" grid="os aa">
    <description lang="en">
<!-- TODO: add documentation -->
    </description>
  </constant>

  <constant name="VEHICLE_FLAG_LOCK_ROTATION" type="integer" value="0x8010" grid="os aa">
    <description lang="en">
<!-- TODO: add documentation -->
    </description>
  </constant>

  <constant name="CAMERA_PITCH" type="integer" value="0" version="sl:1.9.0(15)">
    <description lang="en">
(-45 to 80) Adjusts the angular amount that the camera aims straight ahead vs. straight down, maintaining the same distance. Analogous to 'incidence'.
    </description>
  </constant>

  <constant name="CAMERA_FOCUS_OFFSET" type="integer" value="1" version="sl:1.9.0(15)">
    <description lang="en">
(-10 to 10) A vector that adjusts the position of the camera focus position relative to the subject
    </description>
  </constant>

  <constant name="CAMERA_FOCUS_OFFSET_X" type="integer" value="2" grid="os aa">
    <description lang="en">
    </description>
  </constant>

  <constant name="CAMERA_FOCUS_OFFSET_Y" type="integer" value="3" grid="os aa">
    <description lang="en">
    </description>
  </constant>

  <constant name="CAMERA_FOCUS_OFFSET_Z" type="integer" value="4" grid="os aa">
    <description lang="en">
    </description>
  </constant>

  <constant name="CAMERA_POSITION_LAG" type="integer" value="5" version="sl:1.9.0(15)">
    <description lang="en">
(0.0 to 3.0)  How much the camera lags as it tries to move towards its 'ideal' position
    </description>
  </constant>

  <constant name="CAMERA_FOCUS_LAG" type="integer" value="6" version="sl:1.9.0(15)">
    <description lang="en">
(0.0 to 3.0) How much the camera lags as it tries to aim towards the subject
    </description>
  </constant>

  <constant name="CAMERA_DISTANCE" type="integer" value="7" version="sl:1.9.0(15)">
    <description lang="en">
(0.5 to 10) Sets how far away the camera wants to be from its subject
    </description>
  </constant>

  <constant name="CAMERA_BEHINDNESS_ANGLE" type="integer" value="8" version="sl:1.9.0(15)">
    <description lang="en">
(0 to 180) Sets the angle in degrees within which the camera is not constrained by changes in subject rotation
    </description>
  </constant>

  <constant name="CAMERA_BEHINDNESS_LAG" type="integer" value="9" version="sl:1.9.0(15)">
    <description lang="en">
(0.0 to 3.0) Sets how strongly the camera is forced to stay behind the target if outside of behindness angle
    </description>
  </constant>

  <constant name="CAMERA_POSITION_THRESHOLD" type="integer" value="10" version="sl:1.9.0(15)">
    <description lang="en">
(0.0 to 4.0) Sets the radius of a sphere around the camera's ideal position within which it is not affected by subject motion
    </description>
  </constant>

  <constant name="CAMERA_FOCUS_THRESHOLD" type="integer" value="11" version="sl:1.9.0(15)">
    <description lang="en">
(0.0 to 4.0) Sets the radius of a sphere around the camera's subject position within which its focus is not affected by subject motion
    </description>
  </constant>

  <constant name="CAMERA_ACTIVE" type="integer" value="12" version="sl:1.9.0(15)">
    <description lang="en">
(0 or 1) Turns on or off scripted control of the camera
    </description>
  </constant>

  <constant name="CAMERA_POSITION" type="integer" value="13" version="sl:1.9.0(15)">
    <description lang="en">
Sets the position of the camera
    </description>
  </constant>

  <constant name="CAMERA_POSITION_X" type="integer" value="14" grid="os aa">
    <description lang="en">
<!-- TODO: add documentation -->
    </description>
  </constant>

  <constant name="CAMERA_POSITION_Y" type="integer" value="15" grid="os aa">
    <description lang="en">
<!-- TODO: add documentation -->
    </description>
  </constant>

  <constant name="CAMERA_POSITION_Z" type="integer" value="16" grid="os aa">
    <description lang="en">
<!-- TODO: add documentation -->
    </description>
  </constant>

  <constant name="CAMERA_FOCUS" type="integer" value="17" version="sl:1.9.0(15)">
    <description lang="en">
Sets the focus (target position) of the camera
    </description>
  </constant>

  <constant name="CAMERA_FOCUS_X" type="integer" value="18" grid="os aa">
    <description lang="en">
<!-- TODO: add documentation -->
    </description>
  </constant>

  <constant name="CAMERA_FOCUS_Y" type="integer" value="19" grid="os aa">
    <description lang="en">
<!-- TODO: add documentation -->
    </description>
  </constant>

  <constant name="CAMERA_FOCUS_Z" type="integer" value="20" grid="os aa">
    <description lang="en">
<!-- TODO: add documentation -->
    </description>
  </constant>

  <constant name="CAMERA_POSITION_LOCKED" type="integer" value="21" version="sl:1.9.0(15)">
    <description lang="en">
(0 or 1) Locks the camera position so it will not move
    </description>
  </constant>

  <constant name="CAMERA_FOCUS_LOCKED" type="integer" value="22" version="sl:1.9.0(15)">
    <description lang="en">
(0 or 1) Locks the camera focus so it will not move
    </description>
  </constant>

  <constant name="INVENTORY_TEXTURE" type="integer" value="0">
    <description lang="en">
Passed to task inventory library functions to reference textures
    </description>
  </constant>

  <constant name="INVENTORY_SOUND" type="integer" value="1">
    <description lang="en">
Passed to task inventory library functions to reference sounds
    </description>
  </constant>

  <constant name="INVENTORY_OBJECT" type="integer" value="6">
    <description lang="en">
Passed to task inventory library functions to reference objects
    </description>
  </constant>

  <constant name="INVENTORY_SCRIPT" type="integer" value="10">
    <description lang="en">
Passed to task inventory library functions to reference scripts
    </description>
  </constant>

  <constant name="INVENTORY_LANDMARK" type="integer" value="3">
    <description lang="en">
Passed to task inventory library functions to reference landmarks
    </description>
  </constant>

  <constant name="INVENTORY_CLOTHING" type="integer" value="5">
    <description lang="en">
Passed to task inventory library functions to reference clothing
    </description>
  </constant>

  <constant name="INVENTORY_NOTECARD" type="integer" value="7">
    <description lang="en">
Passed to task inventory library functions to reference notecards
    </description>
  </constant>

  <constant name="INVENTORY_BODYPART" type="integer" value="13">
    <description lang="en">
Passed to task inventory library functions to reference body parts
    </description>
  </constant>

  <constant name="INVENTORY_ANIMATION" type="integer" value="20">
    <description lang="en">
Passed to task inventory library functions to reference animations
    </description>
  </constant>

  <constant name="INVENTORY_GESTURE" type="integer" value="21">
    <description lang="en">
Passed to task inventory library functions to reference gestures
    </description>
  </constant>

  <constant name="INVENTORY_MATERIAL" type="integer" value="57" version="sl:2023-11-07.6790647783">
    <description lang="en">
Passed to task inventory library functions to reference GLTF materials
    </description>
  </constant>


  <constant name="INVENTORY_ALL" type="integer" value="-1" version="sl:1.6.0">
    <description lang="en">
Passed to task inventory library functions to reference all inventory items
    </description>
  </constant>

  <constant name="INVENTORY_NONE" type="integer" value="-1">
    <description lang="en">
Returned by llGetInventoryType when no item is found
    </description>
  </constant>

  <constant name="ATTACH_CHEST" type="integer" value="1">
    <description lang="en">
Passed to llAttachToAvatar to attach task to chest
    </description>
  </constant>

  <constant name="ATTACH_HEAD" type="integer" value="2">
    <description lang="en">
Passed to llAttachToAvatar to attach task to head
    </description>
  </constant>

  <constant name="ATTACH_LSHOULDER" type="integer" value="3">
    <description lang="en">
Passed to llAttachToAvatar to attach task to left shoulder
    </description>
  </constant>

  <constant name="ATTACH_RSHOULDER" type="integer" value="4">
    <description lang="en">
Passed to llAttachToAvatar to attach task to right shoulder
    </description>
  </constant>

  <constant name="ATTACH_LHAND" type="integer" value="5">
    <description lang="en">
Passed to llAttachToAvatar to attach task to left hand
    </description>
  </constant>

  <constant name="ATTACH_RHAND" type="integer" value="6">
    <description lang="en">
Passed to llAttachToAvatar to attach task to right hand
    </description>
  </constant>

  <constant name="ATTACH_LFOOT" type="integer" value="7">
    <description lang="en">
Passed to llAttachToAvatar to attach task to left foot
    </description>
  </constant>

  <constant name="ATTACH_RFOOT" type="integer" value="8">
    <description lang="en">
Passed to llAttachToAvatar to attach task to right foot
    </description>
  </constant>

  <constant name="ATTACH_BACK" type="integer" value="9">
    <description lang="en">
Passed to llAttachToAvatar to attach task to back
    </description>
  </constant>

  <constant name="ATTACH_PELVIS" type="integer" value="10">
    <description lang="en">
Passed to llAttachToAvatar to attach task to pelvis
    </description>
  </constant>

  <constant name="ATTACH_MOUTH" type="integer" value="11">
    <description lang="en">
Passed to llAttachToAvatar to attach task to mouth
    </description>
  </constant>

  <constant name="ATTACH_CHIN" type="integer" value="12">
    <description lang="en">
Passed to llAttachToAvatar to attach task to chin
    </description>
  </constant>

  <constant name="ATTACH_LEAR" type="integer" value="13">
    <description lang="en">
Passed to llAttachToAvatar to attach task to left ear
    </description>
  </constant>

  <constant name="ATTACH_REAR" type="integer" value="14">
    <description lang="en">
Passed to llAttachToAvatar to attach task to right ear
    </description>
  </constant>

  <constant name="ATTACH_LEYE" type="integer" value="15">
    <description lang="en">
Passed to llAttachToAvatar to attach task to left eye
    </description>
  </constant>

  <constant name="ATTACH_REYE" type="integer" value="16">
    <description lang="en">
Passed to llAttachToAvatar to attach task to right eye
    </description>
  </constant>

  <constant name="ATTACH_NOSE" type="integer" value="17">
    <description lang="en">
Passed to llAttachToAvatar to attach task to nose
    </description>
  </constant>

  <constant name="ATTACH_RUARM" type="integer" value="18">
    <description lang="en">
Passed to llAttachToAvatar to attach task to right upper arm
    </description>
  </constant>

  <constant name="ATTACH_RLARM" type="integer" value="19">
    <description lang="en">
Passed to llAttachToAvatar to attach task to right lower arm
    </description>
  </constant>

  <constant name="ATTACH_LUARM" type="integer" value="20">
    <description lang="en">
Passed to llAttachToAvatar to attach task to left upper arm
    </description>
  </constant>

  <constant name="ATTACH_LLARM" type="integer" value="21">
    <description lang="en">
Passed to llAttachToAvatar to attach task to left lower arm
    </description>
  </constant>

  <constant name="ATTACH_RHIP" type="integer" value="22">
    <description lang="en">
Passed to llAttachToAvatar to attach task to right hip
    </description>
  </constant>

  <constant name="ATTACH_RULEG" type="integer" value="23">
    <description lang="en">
Passed to llAttachToAvatar to attach task to right upper leg
    </description>
  </constant>

  <constant name="ATTACH_RLLEG" type="integer" value="24">
    <description lang="en">
Passed to llAttachToAvatar to attach task to right lower leg
    </description>
  </constant>

  <constant name="ATTACH_LHIP" type="integer" value="25">
    <description lang="en">
Passed to llAttachToAvatar to attach task to left hip
    </description>
  </constant>

  <constant name="ATTACH_LULEG" type="integer" value="26">
    <description lang="en">
Passed to llAttachToAvatar to attach task to left upper leg
    </description>
  </constant>

  <constant name="ATTACH_LLLEG" type="integer" value="27">
    <description lang="en">
Passed to llAttachToAvatar to attach task to left lower leg
    </description>
  </constant>

  <constant name="ATTACH_BELLY" type="integer" value="28">
    <description lang="en">
Passed to llAttachToAvatar to attach task to belly
    </description>
  </constant>

  <constant name="ATTACH_RPEC" type="integer" value="29" status="deprecated" grid="sl os">
    <description lang="en">
(DEPRECATED/MISNAMED) Use ATTACH_LEFT_PEC or ATTACH_RIGHT_PEC.
Passed to llAttachToAvatar to attach task to LEFT pectoral.
    </description>
  </constant>

  <constant name="ATTACH_LPEC" type="integer" value="29" grid="aa">
    <description lang="en">
Passed to llAttachToAvatar to attach task to left pectoral
    </description>
  </constant>

  <constant name="ATTACH_LPEC" type="integer" value="30" status="deprecated" grid="sl os">
    <description lang="en">
(DEPRECATED/MISNAMED) Use ATTACH_LEFT_PEC or ATTACH_RIGHT_PEC.
Passed to llAttachToAvatar to attach task to RIGHT pectoral.
    </description>
  </constant>

  <constant name="ATTACH_RPEC" type="integer" value="30" grid="aa">
    <description lang="en">
Passed to llAttachToAvatar to attach task to right pectoral
    </description>
  </constant>

  <constant name="ATTACH_LEFT_PEC" type="integer" value="29">
    <description lang="en">
Passed to llAttachToAvatar to attach task to left pectoral
    </description>
  </constant>

  <constant name="ATTACH_RIGHT_PEC" type="integer" value="30">
    <description lang="en">
Passed to llAttachToAvatar to attach task to right pectoral
    </description>
  </constant>

  <constant name="ATTACH_HUD_BOTTOM" type="integer" value="37">
    <description lang="en">
Passed to llAttachToAvatar to attach task to bottom HUD area
    </description>
  </constant>

  <constant name="ATTACH_HUD_BOTTOM_LEFT" type="integer" value="36">
    <description lang="en">
Passed to llAttachToAvatar to attach task to bottom left HUD area
    </description>
  </constant>

  <constant name="ATTACH_HUD_BOTTOM_RIGHT" type="integer" value="38">
    <description lang="en">
Passed to llAttachToAvatar to attach task to bottom right HUD area
    </description>
  </constant>

  <constant name="ATTACH_HUD_CENTER_1" type="integer" value="35">
    <description lang="en">
Passed to llAttachToAvatar to attach task to center 1 HUD area
    </description>
  </constant>

  <constant name="ATTACH_HUD_CENTER_2" type="integer" value="31">
    <description lang="en">
Passed to llAttachToAvatar to attach task to center 2 HUD area
    </description>
  </constant>

  <constant name="ATTACH_HUD_TOP_CENTER" type="integer" value="33">
    <description lang="en">
Passed to llAttachToAvatar to attach task to top center HUD area
    </description>
  </constant>

  <constant name="ATTACH_HUD_TOP_LEFT" type="integer" value="34">
    <description lang="en">
Passed to llAttachToAvatar to attach task to top left HUD area
    </description>
  </constant>

  <constant name="ATTACH_HUD_TOP_RIGHT" type="integer" value="32">
    <description lang="en">
Passed to llAttachToAvatar to attach task to top right HUD area
    </description>
  </constant>

  <constant name="ATTACH_NECK" type="integer" value="39">
    <description lang="en">
Passed to llAttachToAvatar to attach task to neck
    </description>
  </constant>

  <constant name="ATTACH_AVATAR_CENTER" type="integer" value="40">
    <description lang="en">
Passed to llAttachToAvatar to attach task to avatar center
    </description>
  </constant>

  <constant name="ATTACH_LHAND_RING1" type="integer" value="41" grid="sl os" version="sl:16.05.24.315768">
    <description lang="en">
Passed to llAttachToAvatar to attach task to left ring finger
    </description>
  </constant>

  <constant name="ATTACH_RHAND_RING1" type="integer" value="42" grid="sl os" version="sl:16.05.24.315768">
    <description lang="en">
Passed to llAttachToAvatar to attach task to right ring finger
    </description>
  </constant>

  <constant name="ATTACH_TAIL_BASE" type="integer" value="43" grid="sl os" version="sl:16.05.24.315768">
    <description lang="en">
Passed to llAttachToAvatar to attach task to tail base
    </description>
  </constant>

  <constant name="ATTACH_TAIL_TIP" type="integer" value="44" grid="sl os" version="sl:16.05.24.315768">
    <description lang="en">
Passed to llAttachToAvatar to attach task to tail tip
    </description>
  </constant>

  <constant name="ATTACH_LWING" type="integer" value="45" grid="sl os" version="sl:16.05.24.315768">
    <description lang="en">
Passed to llAttachToAvatar to attach task to left wing
    </description>
  </constant>

  <constant name="ATTACH_RWING" type="integer" value="46" grid="sl os" version="sl:16.05.24.315768">
    <description lang="en">
Passed to llAttachToAvatar to attach task to right wing
    </description>
  </constant>

  <constant name="ATTACH_FACE_JAW" type="integer" value="47" grid="sl os" version="sl:16.05.24.315768">
    <description lang="en">
Passed to llAttachToAvatar to attach task to jaw
    </description>
  </constant>

  <constant name="ATTACH_FACE_LEAR" type="integer" value="48" grid="sl os" version="sl:16.05.24.315768">
    <description lang="en">
Passed to llAttachToAvatar to attach task to left ear (extended)
    </description>
  </constant>

  <constant name="ATTACH_FACE_REAR" type="integer" value="49" grid="sl os" version="sl:16.05.24.315768">
    <description lang="en">
Passed to llAttachToAvatar to attach task to right ear (extended)
    </description>
  </constant>

  <constant name="ATTACH_FACE_LEYE" type="integer" value="50" grid="sl os" version="sl:16.05.24.315768">
    <description lang="en">
Passed to llAttachToAvatar to attach task to left eye (extended)
    </description>
  </constant>

  <constant name="ATTACH_FACE_REYE" type="integer" value="51" grid="sl os" version="sl:16.05.24.315768">
    <description lang="en">
Passed to llAttachToAvatar to attach task to right eye (extended)
    </description>
  </constant>

  <constant name="ATTACH_FACE_TONGUE" type="integer" value="52" grid="sl os" version="sl:16.06.20.316774">
    <description lang="en">
Passed to llAttachToAvatar to attach task to tongue
    </description>
  </constant>

<!-- For a while this misspelled version existed (disappeared in 16.06.15.316586, BUG-18250):
  <constant name="ATTACH_FACE_TOUNGE" type="integer" value="52" version="sl:16.05.24.315768" />
-->

  <constant name="ATTACH_GROIN" type="integer" value="53" grid="sl os" version="sl:16.05.24.315768">
    <description lang="en">
Passed to llAttachToAvatar to attach task to groin
    </description>
  </constant>

  <constant name="ATTACH_HIND_LFOOT" type="integer" value="54" grid="sl os" version="sl:16.05.24.315768">
    <description lang="en">
Passed to llAttachToAvatar to attach task to left hindfoot
    </description>
  </constant>

  <constant name="ATTACH_HIND_RFOOT" type="integer" value="55" grid="sl os" version="sl:16.05.24.315768">
    <description lang="en">
Passed to llAttachToAvatar to attach task to right hindfoot
    </description>
  </constant>

  <constant name="LAND_LEVEL" type="integer" value="0">
    <description lang="en">
Passed to llModifyLand to level terrain
    </description>
  </constant>

  <constant name="LAND_RAISE" type="integer" value="1">
    <description lang="en">
Passed to llModifyLand to raise terrain
    </description>
  </constant>

  <constant name="LAND_LOWER" type="integer" value="2">
    <description lang="en">
Passed to llModifyLand to lower terrain
    </description>
  </constant>

  <constant name="LAND_SMOOTH" type="integer" value="3">
    <description lang="en">
Passed to llModifyLand to smooth terrain
    </description>
  </constant>

  <constant name="LAND_NOISE" type="integer" value="4">
    <description lang="en">
Passed to llModifyLand to randomize terrain
    </description>
  </constant>

  <constant name="LAND_REVERT" type="integer" value="5">
    <description lang="en">
Passed to llModifyLand to revert terrain toward original state
    </description>
  </constant>

  <constant name="LAND_SMALL_BRUSH" type="integer" value="1" status="deprecated">
    <description lang="en">
Deprecated, do not use. Use the value 0 to mean a 2x2 brush.
    </description>
  </constant>

  <constant name="LAND_MEDIUM_BRUSH" type="integer" value="2" status="deprecated">
    <description lang="en">
Deprecated, do not use. Use the value 1 to mean a 4x4 brush.
    </description>
  </constant>

  <constant name="LAND_LARGE_BRUSH" type="integer" value="3" status="deprecated">
    <description lang="en">
Deprecated, do not use. Use the value 2 to mean an 8x8 brush.
    </description>
  </constant>

  <constant name="DATA_PAYINFO" type="integer" value="8" version="sl:1.11.2(1)">
    <description lang="en">
Passed to llRequestAgentData to get payment status of an agent
    </description>
  </constant>

  <constant name="DATA_ONLINE" type="integer" value="1">
    <description lang="en">
Passed to llRequestAgentData to determine if agent is online
    </description>
  </constant>

  <constant name="DATA_NAME" type="integer" value="2" version="sl:1.1.0">
    <description lang="en">
Passed to llRequestAgentData to get full agent name
    </description>
  </constant>

  <constant name="DATA_BORN" type="integer" value="3" version="sl:1.1.0">
    <description lang="en">
Passed to llRequestAgentData to get born on date as a string
    </description>
  </constant>

  <constant name="DATA_RATING" type="integer" value="4" status="deprecated" version="sl:1.1.0">
    <description lang="en">
(DEPRECATED) Ratings are no longer in use and using this value in a query always returns "0, 0, 0, 0, 0, 0".
Passed to llRequestAgentData to get a comma separated sting of integer ratings.
    </description>
  </constant>

  <constant name="DATA_SIM_POS" type="integer" value="5">
    <description lang="en">
Passed to llRequestSimulatorData to get a string (cast to vector) of a simulator's global position
    </description>
  </constant>

  <constant name="DATA_SIM_STATUS" type="integer" value="6">
    <description lang="en">
Passed to llRequestSimulatorData to get the status of a simulator
    </description>
  </constant>

  <constant name="DATA_SIM_RATING" type="integer" value="7" version="sl:1.7.0">
    <description lang="en">
Passed to llRequestSimulatorData to get the rating of a simulator
    </description>
  </constant>

  <constant name="DATA_SIM_RELEASE" type="integer" value="128" grid="os aa">
    <description lang="en">
Passed to llRequestSimulatorData to get the release of a simulator
    </description>
  </constant>

  <constant name="PAYMENT_INFO_ON_FILE" type="integer" value="0x1" grid="sl aa">
    <description lang="en">
Used with llRequestAgentData to tell if Agent is of "Payment Info On File" status
    </description>
  </constant>

  <constant name="PAYMENT_INFO_USED" type="integer" value="0x2" grid="sl aa">
    <description lang="en">
Used with llRequestAgentData to tell if Agent is of "Payment Info Used" status
    </description>
  </constant>

  <constant name="ANIM_ON" type="integer" value="0x1">
    <description lang="en">
Enable texture animation
    </description>
  </constant>

  <constant name="LOOP" type="integer" value="0x2">
    <description lang="en">
Loop when animating textures
    </description>
  </constant>

  <constant name="REVERSE" type="integer" value="0x4">
    <description lang="en">
Animate in the reverse direction
    </description>
  </constant>

  <constant name="PING_PONG" type="integer" value="0x8">
    <description lang="en">
Animate forward, then reverse
    </description>
  </constant>

  <constant name="SMOOTH" type="integer" value="0x10">
    <description lang="en">
Textures slides, instead of stepping
    </description>
  </constant>

  <constant name="ROTATE" type="integer" value="0x20">
    <description lang="en">
Rotates the texture, instead of using frames
    </description>
  </constant>

  <constant name="SCALE" type="integer" value="0x40">
    <description lang="en">
Scales the texture, instead of using frames
    </description>
  </constant>

  <constant name="ALL_SIDES" type="integer" value="-1">
    <description lang="en">
Passed to various texture and color library functions to modify all sides
    </description>
  </constant>

  <constant name="LINK_SET" type="integer" value="-1">
    <description lang="en">
Passed to various link functions to modify all blocks in the object
    </description>
  </constant>

  <constant name="LINK_ROOT" type="integer" value="1">
    <description lang="en">
Passed to various link functions to modify only the root block (no effect on single block objects)
    </description>
  </constant>

  <constant name="LINK_ALL_OTHERS" type="integer" value="-2">
    <description lang="en">
Passed to various link functions to modify all other blocks in the object
    </description>
  </constant>

  <constant name="LINK_ALL_CHILDREN" type="integer" value="-3">
    <description lang="en">
Passed to various link functions to modify all child blocks in the object
    </description>
  </constant>

  <constant name="LINK_THIS" type="integer" value="-4" version="sl:1.6.0">
    <description lang="en">
Passed to various link functions to modify only the calling block
    </description>
  </constant>

  <constant name="CHANGED_INVENTORY" type="integer" value="0x1">
    <description lang="en">
Parameter of changed event handler used to indicate change to task's inventory
    </description>
  </constant>

  <constant name="CHANGED_COLOR" type="integer" value="0x2">
    <description lang="en">
Parameter of changed event handler used to indicate change to task's color
    </description>
  </constant>

  <constant name="CHANGED_SHAPE" type="integer" value="0x4">
    <description lang="en">
Parameter of changed event handler used to indicate change to task's shape parameters
    </description>
  </constant>

  <constant name="CHANGED_SCALE" type="integer" value="0x8">
    <description lang="en">
Parameter of changed event handler used to indicate change to task's scale
    </description>
  </constant>

  <constant name="CHANGED_TEXTURE" type="integer" value="0x10">
    <description lang="en">
Parameter of changed event handler used to indicate change to task's texture
    </description>
  </constant>

  <constant name="CHANGED_LINK" type="integer" value="0x20">
    <description lang="en">
Parameter of changed event handler used to indicate change to task's link status
    </description>
  </constant>

  <constant name="CHANGED_ALLOWED_DROP" type="integer" value="0x40">
    <description lang="en">
Parameter of changed event handler used to indicate a user dropped an inventory item
onto task that was allowed only by llAllowInventoryDrop function call
    </description>
  </constant>

  <constant name="CHANGED_OWNER" type="integer" value="0x80">
    <description lang="en">
Parameter of changed event handler used to indicate change to task's owner ONLY when an object is sold as original or deeded to group
    </description>
  </constant>

  <constant name="CHANGED_REGION" type="integer" value="0x100">
    <description lang="en">
Parameter of changed event handler used to indicate the region has changed
    </description>
  </constant>

  <constant name="CHANGED_TELEPORT" type="integer" value="0x200">
    <description lang="en">
Parameter of changed event handler used to indicate teleport has completed
    </description>
  </constant>

  <constant name="CHANGED_REGION_START" type="integer" value="0x400">
    <description lang="en">
Parameter of changed event handler used to indicate the region has been restarted
    </description>
  </constant>

  <constant name="CHANGED_REGION_RESTART" type="integer" value="0x400" grid="os aa">
    <description lang="en">
Parameter of changed event handler used to indicate the region has been restarted
    </description>
  </constant>

  <constant name="CHANGED_MEDIA" type="integer" value="0x800">
    <description lang="en">
Parameter of changed event handler used to indicate that media has changed on a face of the task
    </description>
  </constant>

  <constant name="CHANGED_ANIMATION" type="integer" value="0x4000" grid="os aa">
    <description lang="en">
<!-- TODO: add documentation -->
    </description>
  </constant>

  <constant name="CHANGED_STATE" type="integer" value="0x8000" grid="aa">
    <description lang="en">
<!-- TODO: add documentation -->
    </description>
  </constant>

  <constant name="CHANGED_POSITION" type="integer" value="0x8000" grid="os">
    <description lang="en">
<!-- TODO: add documentation -->
    </description>
  </constant>

  <constant name="CHANGED_RENDER_MATERIAL" type="integer" value="0x1000" grid="sl" version="sl:2021-01-08.554811">
    <description lang="en">
<!-- TODO: add documentation -->
    </description>
  </constant>

  <constant name="TYPE_INTEGER" type="integer" value="1">
    <description lang="en">
Indicates that the list entry is holding an integer
    </description>
  </constant>

  <constant name="TYPE_FLOAT" type="integer" value="2">
    <description lang="en">
Indicates that the list entry is holding an float
    </description>
  </constant>

  <constant name="TYPE_STRING" type="integer" value="3">
    <description lang="en">
Indicates that the list entry is holding an string
    </description>
  </constant>

  <constant name="TYPE_KEY" type="integer" value="4">
    <description lang="en">
Indicates that the list entry is holding an key
    </description>
  </constant>

  <constant name="TYPE_VECTOR" type="integer" value="5">
    <description lang="en">
Indicates that the list entry is holding an vector
    </description>
  </constant>

  <constant name="TYPE_ROTATION" type="integer" value="6">
    <description lang="en">
Indicates that the list entry is holding an rotation
    </description>
  </constant>

  <constant name="TYPE_INVALID" type="integer" value="0">
    <description lang="en">
Indicates that this wasn't a valid list entry
    </description>
  </constant>

  <constant name="REMOTE_DATA_CHANNEL" type="integer" value="1" status="deprecated">
    <description lang="en">
Value of event_type in remote_event after successful llOpenRemoteDataChannel
    </description>
  </constant>

  <constant name="REMOTE_DATA_REQUEST" type="integer" value="2" status="deprecated">
    <description lang="en">
Value of event_type in remote_event if XML-RPC request is received
    </description>
  </constant>

  <constant name="REMOTE_DATA_REPLY" type="integer" value="3" status="deprecated">
    <description lang="en">
Value of event_type in remote_event if XML-RPC reply is received
    </description>
  </constant>

  <constant name="PRIM_TYPE" type="integer" value="9">
    <description lang="en">
Followed by PRIM_TYPE_BOX, PRIM_TYPE_CYLINDER, PRIM_TYPE_PRISM, PRIM_TYPE_SPHERE, PRIM_TYPE_TORUS, PRIM_TYPE_TUBE, or PRIM_TYPE_SCULPT and their arguments
    </description>
  </constant>

  <constant name="PRIM_MATERIAL" type="integer" value="2">
    <description lang="en">
Followed by PRIM_MATERIAL_STONE, PRIM_MATERIAL_METAL, PRIM_MATERIAL_GLASS, PRIM_MATERIAL_WOOD, PRIM_MATERIAL_FLESH, PRIM_MATERIAL_PLASTIC, or PRIM_MATERIAL_RUBBER
    </description>
  </constant>

  <constant name="PRIM_PHYSICS" type="integer" value="3">
    <description lang="en">
Sets physics to TRUE or FALSE
    </description>
  </constant>

  <constant name="PRIM_FLEXIBLE" type="integer" value="21" version="sl:1.9.1.13">
    <description lang="en">
Followed by TRUE or FALSE, integer softness, float gravity, float friction, float wind, float tension, and vector force
    </description>
  </constant>

  <constant name="PRIM_POINT_LIGHT" type="integer" value="23" version="sl:1.9.1.13">
    <description lang="en">
Followed by TRUE or FALSE, vector color, float intensity, float radius, float falloff
    </description>
  </constant>

  <constant name="PRIM_TEMP_ON_REZ" type="integer" value="4">
    <description lang="en">
Sets temporary on rez to TRUE or FALSE
    </description>
  </constant>

  <constant name="PRIM_PHANTOM" type="integer" value="5">
    <description lang="en">
Sets phantom to TRUE or FALSE
    </description>
  </constant>

  <constant name="PRIM_CAST_SHADOWS" type="integer" value="24" status="unimplemented">
    <description lang="en">
(DEPRECATED) Takes 1 parameter, an integer, but has no effect when set and always returns 0 if used in llGetPrimitiveParams.
    </description>
  </constant>

  <constant name="PRIM_POSITION" type="integer" value="6">
    <description lang="en">
Sets prim's local position to a vector position; gets prim's world position
    </description>
  </constant>

  <constant name="PRIM_POS_LOCAL" type="integer" value="33">
    <description lang="en">
Gets/Sets primitive local (root-prim relative) position (vector position)
    </description>
  </constant>

  <constant name="PRIM_SIZE" type="integer" value="7">
    <description lang="en">
Sets primitive size to a vector size
    </description>
  </constant>

  <constant name="PRIM_ROTATION" type="integer" value="8">
    <description lang="en">
Gets primitive absolute rotation. Sets absolute rotation for root, and local rotation offset by root's rotation for children.
    </description>
  </constant>

  <constant name="PRIM_ROT_LOCAL" type="integer" value="29">
    <description lang="en">
Gets/Sets primitive local (root-prim relative) rotation
    </description>
  </constant>

  <constant name="PRIM_TEXTURE" type="integer" value="17">
    <description lang="en">
Followed by an integer face, string name, vector repeats, vector offsets,
and float rotation in radians
    </description>
  </constant>

  <constant name="PRIM_COLOR" type="integer" value="18">
    <description lang="en">
Followed by an integer face, vector color, and float alpha
    </description>
  </constant>

  <constant name="PRIM_BUMP_SHINY" type="integer" value="19">
    <description lang="en">
Followed by an integer face, one of PRIM_SHINY_NONE, PRIM_SHINY_LOW,
PRIM_SHINY_MEDIUM, or PRIM_SHINY_HIGH,
and one of PRIM_BUMP_NONE, PRIM_BUMP_BRIGHT, PRIM_BUMP_DARK, etc
    </description>
  </constant>

  <constant name="PRIM_FULLBRIGHT" type="integer" value="20" version="sl:1.7.0">
    <description lang="en">
Followed by an integer face, and TRUE or FALSE
    </description>
  </constant>

  <constant name="PRIM_TEXGEN" type="integer" value="22">
    <description lang="en">
Followed by an integer face, and one of PRIM_TEXGEN_DEFAULT or PRIM_TEXGEN_PLANAR
    </description>
  </constant>

  <constant name="PRIM_GLOW" type="integer" value="25" version="sl:1.20.15">
    <description lang="en">
Followed by an integer face, and a float from 0.0 to 1.0 specifying glow amount
    </description>
  </constant>

  <constant name="PRIM_TEXT" type="integer" value="26">
    <description lang="en">
For floating text. Followed by a string text, vector color, and float alpha.
    </description>
  </constant>

  <constant name="PRIM_NAME" type="integer" value="27">
    <description lang="en">
For primitive name. Followed by a string.
    </description>
  </constant>

  <constant name="PRIM_DESC" type="integer" value="28">
    <description lang="en">
For primitive description. Followed by a string.
    </description>
  </constant>

  <constant name="PRIM_OMEGA" type="integer" value="32">
    <description lang="en">
For primitive target omega. Followed by vector axis, float spinrate, float gain.
    </description>
  </constant>

  <constant name="PRIM_LINK_TARGET" type="integer" value="34">
    <description lang="en">
Will cause subsequent parameters to affect the prim which link number parameter follows this flag, independently of the original prim(s) being affected. Compatible with all PrimitiveParams functions.
    </description>
  </constant>

  <constant name="PRIM_PHYSICS_SHAPE_TYPE" type="integer" value="30" grid="sl os">
    <description lang="en">
For primitive physics shape type. Followed with either PRIM_PHYSICS_SHAPE_PRIM, PRIM_PHYSICS_SHAPE_NONE or PRIM_PHYSICS_SHAPE_CONVEX.
    </description>
  </constant>

  <constant name="PRIM_PHYSICS_SHAPE_TYPE" type="integer" value="35" grid="aa">
    <description lang="en">
For primitive physics shape type. Followed with either PRIM_PHYSICS_SHAPE_PRIM, PRIM_PHYSICS_SHAPE_NONE or PRIM_PHYSICS_SHAPE_CONVEX.
    </description>
  </constant>

  <constant name="PRIM_SLICE" type="integer" value="35" grid="sl os">
    <description lang="en">
Get and set the 'slice' parameter of all shapes. Takes a vector parameter of the form &lt;start_slice, end_slice, 0&gt;.
    </description>
  </constant>

  <constant name="PRIM_TYPE_BOX" type="integer" value="0">
    <description lang="en">
Followed by integer hole shape, vector cut, float hollow, vector twist,
vector top size, and vector top shear
    </description>
  </constant>

  <constant name="PRIM_TYPE_CYLINDER" type="integer" value="1">
    <description lang="en">
Followed by integer hole shape, vector cut, float hollow, vector twist,
vector top size, and vector top shear
    </description>
  </constant>

  <constant name="PRIM_TYPE_PRISM" type="integer" value="2">
    <description lang="en">
Followed by integer hole shape, vector cut, float hollow, vector twist,
vector top size, and vector top shear
    </description>
  </constant>

  <constant name="PRIM_TYPE_SPHERE" type="integer" value="3">
    <description lang="en">
Followed by integer hole shape, vector cut, float hollow, vector twist,
and vector dimple
    </description>
  </constant>

  <constant name="PRIM_TYPE_TORUS" type="integer" value="4">
    <description lang="en">
Followed by integer hole shape, vector cut, float hollow, vector twist,
vector hole size, vector top shear, vector advanced cut, vector taper,
float revolutions, float radius offset, and float skew
    </description>
  </constant>

  <constant name="PRIM_TYPE_TUBE" type="integer" value="5">
    <description lang="en">
Followed by integer hole shape, vector cut, float hollow, vector twist,
vector hole size, vector top shear, vector advanced cut, vector taper,
float revolutions, float radius offset, and float skew
    </description>
  </constant>

  <constant name="PRIM_TYPE_RING" type="integer" value="6">
    <description lang="en">
Followed by integer hole shape, vector cut, float hollow, vector twist,
vector hole size, vector top shear, vector advanced cut, vector taper,
float revolutions, float radius offset, and float skew
    </description>
  </constant>

  <constant name="PRIM_TYPE_SCULPT" type="integer" value="7">
    <description lang="en">
Followed by a key/string texture uuid, and one of PRIM_SCULPT_TYPE_SPHERE, PRIM_SCULPT_TYPE_TORUS, PRIM_SCULPT_TYPE_PLANE, PRIM_SCULPT_TYPE_CYLINDER, or PRIM_SCULPT_TYPE_MESH.
    </description>
  </constant>

  <constant name="PRIM_HOLE_DEFAULT" type="integer" value="0x0">
    <description lang="en">
Sets hole type to match the prim type
    </description>
  </constant>

  <constant name="PRIM_HOLE_SQUARE" type="integer" value="0x20">
    <description lang="en">
Sets hole type to square
    </description>
  </constant>

  <constant name="PRIM_HOLE_CIRCLE" type="integer" value="0x10">
    <description lang="en">
Sets hole type to circle
    </description>
  </constant>

  <constant name="PRIM_HOLE_TRIANGLE" type="integer" value="0x30">
    <description lang="en">
Sets hole type to triangle
    </description>
  </constant>

  <constant name="PRIM_MATERIAL_STONE" type="integer" value="0">
    <description lang="en">
Sets material to stone
    </description>
  </constant>

  <constant name="PRIM_MATERIAL_METAL" type="integer" value="1">
    <description lang="en">
Sets material to metal
    </description>
  </constant>

  <constant name="PRIM_MATERIAL_GLASS" type="integer" value="2">
    <description lang="en">
Sets material to glass
    </description>
  </constant>

  <constant name="PRIM_MATERIAL_WOOD" type="integer" value="3">
    <description lang="en">
Sets material to wood
    </description>
  </constant>

  <constant name="PRIM_MATERIAL_FLESH" type="integer" value="4">
    <description lang="en">
Sets material to flesh
    </description>
  </constant>

  <constant name="PRIM_MATERIAL_PLASTIC" type="integer" value="5">
    <description lang="en">
Sets material to plastic
    </description>
  </constant>

  <constant name="PRIM_MATERIAL_RUBBER" type="integer" value="6">
    <description lang="en">
Sets material to rubber
    </description>
  </constant>

  <constant name="PRIM_MATERIAL_LIGHT" type="integer" value="7" status="deprecated">
    <description lang="en">
(DEPRECATED) Use PRIM_FULLBRIGHT instead.
Sets material to light.
    </description>
  </constant>

  <constant name="PRIM_SHINY_NONE" type="integer" value="0">
    <description lang="en">
No shininess
    </description>
  </constant>

  <constant name="PRIM_SHINY_LOW" type="integer" value="1">
    <description lang="en">
Low shininess
    </description>
  </constant>

  <constant name="PRIM_SHINY_MEDIUM" type="integer" value="2">
    <description lang="en">
Medium shininess
    </description>
  </constant>

  <constant name="PRIM_SHINY_HIGH" type="integer" value="3">
    <description lang="en">
High shininess
    </description>
  </constant>

  <constant name="PRIM_BUMP_NONE" type="integer" value="0">
    <description lang="en">
No bump map
    </description>
  </constant>

  <constant name="PRIM_BUMP_BRIGHT" type="integer" value="1">
    <description lang="en">
Generate bump map from highlights
    </description>
  </constant>

  <constant name="PRIM_BUMP_DARK" type="integer" value="2">
    <description lang="en">
Generate bump map from lowlights
    </description>
  </constant>

  <constant name="PRIM_BUMP_WOOD" type="integer" value="3">
    <description lang="en">
Wood bump map
    </description>
  </constant>

  <constant name="PRIM_BUMP_BARK" type="integer" value="4">
    <description lang="en">
Bark bump map
    </description>
  </constant>

  <constant name="PRIM_BUMP_BRICKS" type="integer" value="5">
    <description lang="en">
Brick bump map
    </description>
  </constant>

  <constant name="PRIM_BUMP_CHECKER" type="integer" value="6">
    <description lang="en">
Checker bump map
    </description>
  </constant>

  <constant name="PRIM_BUMP_CONCRETE" type="integer" value="7">
    <description lang="en">
Concrete bump map
    </description>
  </constant>

  <constant name="PRIM_BUMP_TILE" type="integer" value="8">
    <description lang="en">
Tile bump map
    </description>
  </constant>

  <constant name="PRIM_BUMP_STONE" type="integer" value="9">
    <description lang="en">
Stone bump map
    </description>
  </constant>

  <constant name="PRIM_BUMP_DISKS" type="integer" value="10">
    <description lang="en">
Disk bump map
    </description>
  </constant>

  <constant name="PRIM_BUMP_GRAVEL" type="integer" value="11">
    <description lang="en">
Gravel bump map
    </description>
  </constant>

  <constant name="PRIM_BUMP_BLOBS" type="integer" value="12">
    <description lang="en">
Blob bump map
    </description>
  </constant>

  <constant name="PRIM_BUMP_SIDING" type="integer" value="13">
    <description lang="en">
Siding bump map
    </description>
  </constant>

  <constant name="PRIM_BUMP_LARGETILE" type="integer" value="14">
    <description lang="en">
Large tile bump map
    </description>
  </constant>

  <constant name="PRIM_BUMP_STUCCO" type="integer" value="15">
    <description lang="en">
Stucco bump map
    </description>
  </constant>

  <constant name="PRIM_BUMP_SUCTION" type="integer" value="16">
    <description lang="en">
Suction cup bump map
    </description>
  </constant>

  <constant name="PRIM_BUMP_WEAVE" type="integer" value="17">
    <description lang="en">
Weave bump map
    </description>
  </constant>

  <constant name="PRIM_TEXGEN_DEFAULT" type="integer" value="0">
    <description lang="en">
Default texture mapping
    </description>
  </constant>

  <constant name="PRIM_TEXGEN_PLANAR" type="integer" value="1">
    <description lang="en">
Planar texture mapping
    </description>
  </constant>

  <constant name="PRIM_SCULPT_TYPE_SPHERE" type="integer" value="1">
    <description lang="en">
Stitch edges in a sphere-like way
    </description>
  </constant>

  <constant name="PRIM_SCULPT_TYPE_TORUS" type="integer" value="2">
    <description lang="en">
Stitch edges in a torus-like way
    </description>
  </constant>

  <constant name="PRIM_SCULPT_TYPE_PLANE" type="integer" value="3">
    <description lang="en">
Do not stitch edges
    </description>
  </constant>

  <constant name="PRIM_SCULPT_TYPE_CYLINDER" type="integer" value="4">
    <description lang="en">
Stitch edges in a cylinder-like way
    </description>
  </constant>

  <constant name="PRIM_SCULPT_TYPE_MESH" type="integer" value="5" grid="sl aa" version="sl:2023-07-14.581036">
    <description lang="en">
Mesh model.
    </description>
  </constant>

  <constant name="PRIM_SCULPT_TYPE_MASK" type="integer" value="7" grid="sl os">
    <description lang="en">
Mask used to determine stitching type
    </description>
  </constant>

  <constant name="PRIM_SCULPT_FLAG_ANIMESH" type="integer" value="0x20" grid="sl" version="sl:2023-07-14.581036">
    <description lang="en">
Flag to specify that the prim is animated mesh.
    </description>
  </constant>

  <constant name="PRIM_SCULPT_FLAG_INVERT" type="integer" value="0x40">
    <description lang="en">
Flag to specify that the surface normals should be inverted
    </description>
  </constant>

  <constant name="PRIM_SCULPT_FLAG_MIRROR" type="integer" value="0x80">
    <description lang="en">
Flag to specify that the prim should be reflected along X axis
    </description>
  </constant>

  <constant name="PRIM_PHYSICS_SHAPE_PRIM" type="integer" value="0">
    <description lang="en">
Use the normal prim shape for physics (this is the default for all non-mesh objects)
    </description>
  </constant>

  <constant name="PRIM_PHYSICS_SHAPE_CONVEX" type="integer" value="2">
    <description lang="en">
Use the convex hull of the prim shape for physics (this is the default for mesh objects)
    </description>
  </constant>

  <constant name="PRIM_PHYSICS_SHAPE_NONE" type="integer" value="1">
    <description lang="en">
Ignore this prim in the physics shape. This cannot be applied to the root prim.
    </description>
  </constant>

  <constant name="PRIM_PHYSICS_MATERIAL" type="integer" value="31" grid="os">
    <description lang="en">
<!-- TODO: add documentation -->
    </description>
  </constant>

  <constant name="PRIM_RENDER_MATERIAL" type="integer" value="49" grid="sl" version="sl:2023-11-07.6790647783">
    <description lang="en">
<!-- TODO: add documentation -->
    </description>
  </constant>

  <constant name="PRIM_GLTF_BASE_COLOR" type="integer" value="48" grid="sl" version="sl:2023-11-07.6790647783">
    <description lang="en">
<!-- TODO: add documentation -->
    </description>
  </constant>

  <constant name="PRIM_GLTF_NORMAL" type="integer" value="45" grid="sl" version="sl:2023-11-07.6790647783">
    <description lang="en">
<!-- TODO: add documentation -->
    </description>
  </constant>

  <constant name="PRIM_GLTF_METALLIC_ROUGHNESS" type="integer" value="47" grid="sl" version="sl:2023-11-07.6790647783">
    <description lang="en">
<!-- TODO: add documentation -->
    </description>
  </constant>

  <constant name="PRIM_GLTF_EMISSIVE" type="integer" value="46" grid="sl" version="sl:2023-11-07.6790647783">
    <description lang="en">
<!-- TODO: add documentation -->
    </description>
  </constant>

  <constant name="PRIM_GLTF_ALPHA_MODE_OPAQUE" type="integer" value="0" grid="sl" version="sl:2023-11-07.6790647783">
    <description lang="en">
<!-- TODO: add documentation -->
    </description>
  </constant>

  <constant name="PRIM_GLTF_ALPHA_MODE_BLEND" type="integer" value="1" grid="sl" version="sl:2023-11-07.6790647783">
    <description lang="en">
<!-- TODO: add documentation -->
    </description>
  </constant>

  <constant name="PRIM_GLTF_ALPHA_MODE_MASK" type="integer" value="2" grid="sl" version="sl:2023-11-07.6790647783">
    <description lang="en">
<!-- TODO: add documentation -->
    </description>
  </constant>

  <constant name="PRIM_REFLECTION_PROBE" type="integer" value="44" grid="sl" version="sl:2023-11-07.6790647783">
    <description lang="en">
<!-- TODO: add documentation -->
    </description>
  </constant>

  <constant name="PRIM_REFLECTION_PROBE_BOX" type="integer" value="1" grid="sl" version="sl:2023-11-07.6790647783">
    <description lang="en">
<!-- TODO: add documentation -->
    </description>
  </constant>

  <constant name="PRIM_REFLECTION_PROBE_DYNAMIC" type="integer" value="2" grid="sl" version="sl:2023-11-07.6790647783">
    <description lang="en">
<!-- TODO: add documentation -->
    </description>
  </constant>

<<<<<<< HEAD
=======
  <constant name="PRIM_REFLECTION_PROBE_MIRROR" type="integer" value="4" grid="sl" version="sl:2024-04-13.8669470296">
    <description lang="en">
<!-- TODO: add documentation -->
    </description>
  </constant>

>>>>>>> 5c512afd
  <constant name="DENSITY" type="integer" value="0x1" grid="sl os">
    <description lang="en">
For use with llSetPhysicsMaterial() as a bitwise value in its material_bits parameter, to set the density
    </description>
  </constant>

  <constant name="DENSITY" type="integer" value="0" grid="aa">
    <description lang="en">
For use with llSetPhysicsMaterial() as a bitwise value in its material_bits parameter, to set the density
    </description>
  </constant>

  <constant name="FRICTION" type="integer" value="0x2" grid="sl os">
    <description lang="en">
For use with llSetPhysicsMaterial as a bitwise value in its material_bits parameter, to set the friction
    </description>
  </constant>

  <constant name="FRICTION" type="integer" value="1" grid="aa">
    <description lang="en">
For use with llSetPhysicsMaterial as a bitwise value in its material_bits parameter, to set the friction
    </description>
  </constant>

  <constant name="RESTITUTION" type="integer" value="0x4" grid="sl os">
    <description lang="en">
For use with llSetPhysicsMaterial as a bitwise value in its material_bits parameter, to set the restitution
    </description>
  </constant>

  <constant name="RESTITUTION" type="integer" value="2" grid="aa">
    <description lang="en">
For use with llSetPhysicsMaterial as a bitwise value in its material_bits parameter, to set the restitution
    </description>
  </constant>

  <constant name="GRAVITY_MULTIPLIER" type="integer" value="0x8" grid="sl os">
    <description lang="en">
For use with llSetPhysicsMaterial as a bitwise value in its material_bits parameter, to set the gravity multiplier
    </description>
  </constant>

  <constant name="GRAVITY_MULTIPLIER" type="integer" value="3" grid="aa">
    <description lang="en">
For use with llSetPhysicsMaterial as a bitwise value in its material_bits parameter, to set the gravity multiplier
    </description>
  </constant>

  <constant name="MASK_BASE" type="integer" value="0">
    <description lang="en">
Base permissions
    </description>
  </constant>

  <constant name="MASK_OWNER" type="integer" value="1">
    <description lang="en">
Owner permissions
    </description>
  </constant>

  <constant name="MASK_GROUP" type="integer" value="2">
    <description lang="en">
Group permissions
    </description>
  </constant>

  <constant name="MASK_EVERYONE" type="integer" value="3">
    <description lang="en">
Everyone permissions
    </description>
  </constant>

  <constant name="MASK_NEXT" type="integer" value="4">
    <description lang="en">
Next owner permissions
    </description>
  </constant>

  <constant name="PERM_TRANSFER" type="integer" value="0x00002000">
    <description lang="en">
Transfer permission
    </description>
  </constant>

  <constant name="PERM_MODIFY" type="integer" value="0x00004000">
    <description lang="en">
Modify permission
    </description>
  </constant>

  <constant name="PERM_COPY" type="integer" value="0x00008000">
    <description lang="en">
Copy permission
    </description>
  </constant>

  <constant name="PERM_MOVE" type="integer" value="0x00080000">
    <description lang="en">
Move permission
    </description>
  </constant>

  <constant name="PERM_ALL" type="integer" value="0x7FFFFFFF">
    <description lang="en">
Move/Modify/Copy/Transfer permissions
    </description>
  </constant>

  <constant name="PARCEL_MEDIA_COMMAND_STOP" type="integer" value="0">
    <description lang="en">
Stop media stream
    </description>
  </constant>

  <constant name="PARCEL_MEDIA_COMMAND_PAUSE" type="integer" value="1">
    <description lang="en">
Pause media stream
    </description>
  </constant>

  <constant name="PARCEL_MEDIA_COMMAND_PLAY" type="integer" value="2">
    <description lang="en">
Play media stream
    </description>
  </constant>

  <constant name="PARCEL_MEDIA_COMMAND_LOOP" type="integer" value="3">
    <description lang="en">
Loop media stream
    </description>
  </constant>

  <constant name="PARCEL_MEDIA_COMMAND_LOOP_SET" type="integer" value="13" grid="sl aa">
    <description lang="en">
Get or set the parcel's media loop duration
    </description>
  </constant>

  <constant name="PARCEL_MEDIA_COMMAND_TEXTURE" type="integer" value="4">
    <description lang="en">
Get or set the parcel's media texture
    </description>
  </constant>

  <constant name="PARCEL_MEDIA_COMMAND_URL" type="integer" value="5">
    <description lang="en">
Get or set the parcel's media url
    </description>
  </constant>

  <constant name="PARCEL_MEDIA_COMMAND_TYPE" type="integer" value="10">
    <description lang="en">
Get or set the parcel's media mimetype
    </description>
  </constant>

  <constant name="PARCEL_MEDIA_COMMAND_DESC" type="integer" value="12">
    <description lang="en">
Get or set the parcel's media description
    </description>
  </constant>

  <constant name="PARCEL_MEDIA_COMMAND_TIME" type="integer" value="6">
    <description lang="en">
Set media stream to specific time
    </description>
  </constant>

  <constant name="PARCEL_MEDIA_COMMAND_SIZE" type="integer" value="11">
    <description lang="en">
Get or set the parcel's media pixel resolution
    </description>
  </constant>

  <constant name="PARCEL_MEDIA_COMMAND_AGENT" type="integer" value="7">
    <description lang="en">
Allows media stream commands to apply to only one agent
    </description>
  </constant>

  <constant name="PARCEL_MEDIA_COMMAND_UNLOAD" type="integer" value="8">
    <description lang="en">
Unloads the media stream
    </description>
  </constant>

  <constant name="PARCEL_MEDIA_COMMAND_AUTO_ALIGN" type="integer" value="9">
    <description lang="en">
Auto aligns the media stream to the texture size. May cause a performance hit and loss of some visual quality.
    </description>
  </constant>

  <constant name="PAY_HIDE" type="integer" value="-1">
    <description lang="en">
Used with llSetPayPrice to hide a button
    </description>
  </constant>

  <constant name="PAY_DEFAULT" type="integer" value="-2">
    <description lang="en">
Used with llSetPayPrice to use the default price for a button
    </description>
  </constant>

  <constant name="LIST_STAT_MAX" type="integer" value="2" version="sl:1.9.0(15)">
    <description lang="en">
Used with llListStatistics to find the largest number in a list
    </description>
  </constant>

  <constant name="LIST_STAT_MIN" type="integer" value="1" version="sl:1.9.0(15)">
    <description lang="en">
Used with llListStatistics to find the smallest number in a list
    </description>
  </constant>

  <constant name="LIST_STAT_MEAN" type="integer" value="3" version="sl:1.9.0(15)">
    <description lang="en">
Used with llListStatistics to find the mean of the numbers in a list
    </description>
  </constant>

  <constant name="LIST_STAT_MEDIAN" type="integer" value="4" version="sl:1.9.0(15)">
    <description lang="en">
Used with llListStatistics to find the median of the numbers in a list
    </description>
  </constant>

  <constant name="LIST_STAT_STD_DEV" type="integer" value="5" version="sl:1.9.0(15)">
    <description lang="en">
Used with llListStatistics to find the standard deviation of the numbers in a list
    </description>
  </constant>

  <constant name="LIST_STAT_SUM" type="integer" value="6" version="sl:1.9.0(15)">
    <description lang="en">
Used with llListStatistics to find the sum of the numbers in a list
    </description>
  </constant>

  <constant name="LIST_STAT_SUM_SQUARES" type="integer" value="7" version="sl:1.9.0(15)">
    <description lang="en">
Used with llListStatistics to find the sum of the squares of the numbers in a list
    </description>
  </constant>

  <constant name="LIST_STAT_NUM_COUNT" type="integer" value="8" version="sl:1.9.0(15)">
    <description lang="en">
Used with llListStatistics to find how many numbers are in a list
    </description>
  </constant>

  <constant name="LIST_STAT_GEOMETRIC_MEAN" type="integer" value="9" version="sl:1.9.0(15)">
    <description lang="en">
Used with llListStatistics to find the geometric mean of the numbers in a list (all numbers must be &gt; 0)
    </description>
  </constant>

  <constant name="LIST_STAT_HARMONIC_MEAN" type="integer" value="100" grid="os aa">
    <description lang="en">
Used with llListStatistics to find the harmonic mean of the numbers in a list (all numbers must be &lt;&gt; 0)
    </description>
  </constant>

  <constant name="LIST_STAT_RANGE" type="integer" value="0" version="sl:1.9.0(15)">
    <description lang="en">
Used with llListStatistics to find the range of the numbers in a list
    </description>
  </constant>

  <constant name="PARCEL_FLAG_ALLOW_FLY" type="integer" value="0x00000001" version="sl:1.9.1.9">
    <description lang="en">
Used with llGetParcelFlags to find if a parcel allows flying
    </description>
  </constant>

  <constant name="PARCEL_FLAG_ALLOW_GROUP_SCRIPTS" type="integer" value="0x02000000">
    <description lang="en">
Used with llGetParcelFlags to find if a parcel allows group scripts
    </description>
  </constant>

  <constant name="PARCEL_FLAG_ALLOW_SCRIPTS" type="integer" value="0x00000002" version="sl:1.9.1.9">
    <description lang="en">
Used with llGetParcelFlags to find if a parcel allows outside scripts
    </description>
  </constant>

  <constant name="PARCEL_FLAG_ALLOW_LANDMARK" type="integer" value="0x00000008" version="sl:1.9.1.9">
    <description lang="en">
Used with llGetParcelFlags to find if a parcel allows landmarks to be created
    </description>
  </constant>

  <constant name="PARCEL_FLAG_ALLOW_TERRAFORM" type="integer" value="0x00000010" version="sl:1.9.1.9">
    <description lang="en">
Used with llGetParcelFlags to find if a parcel allows anyone to terraform the land
    </description>
  </constant>

  <constant name="PARCEL_FLAG_ALLOW_DAMAGE" type="integer" value="0x00000020" version="sl:1.9.1.9">
    <description lang="en">
Used with llGetParcelFlags to find if a parcel allows damage
    </description>
  </constant>

  <constant name="PARCEL_FLAG_ALLOW_CREATE_OBJECTS" type="integer" value="0x00000040" version="sl:1.9.1.9">
    <description lang="en">
Used with llGetParcelFlags to find if a parcel allows anyone to create objects
    </description>
  </constant>

  <constant name="PARCEL_FLAG_ALLOW_CREATE_GROUP_OBJECTS" type="integer" value="0x04000000">
    <description lang="en">
Used with llGetParcelFlags to find if a parcel allows group members or objects to create objects
    </description>
  </constant>

  <constant name="PARCEL_FLAG_USE_ACCESS_GROUP" type="integer" value="0x00000100" version="sl:1.9.1.9">
    <description lang="en">
Used with llGetParcelFlags to find if a parcel limits access to a group
    </description>
  </constant>

  <constant name="PARCEL_FLAG_USE_ACCESS_LIST" type="integer" value="0x00000200" version="sl:1.9.1.9">
    <description lang="en">
Used with llGetParcelFlags to find if a parcel limits access to a list of residents
    </description>
  </constant>

  <constant name="PARCEL_FLAG_USE_BAN_LIST" type="integer" value="0x00000400" version="sl:1.9.1.9">
    <description lang="en">
Used with llGetParcelFlags to find if a parcel uses a ban list
    </description>
  </constant>

  <constant name="PARCEL_FLAG_USE_LAND_PASS_LIST" type="integer" value="0x00000800" version="sl:1.9.1.9">
    <description lang="en">
Used with llGetParcelFlags to find if a parcel allows passes to be purchased
    </description>
  </constant>

  <constant name="PARCEL_FLAG_LOCAL_SOUND_ONLY" type="integer" value="0x00008000" version="sl:1.9.1.9">
    <description lang="en">
Used with llGetParcelFlags to find if a parcel restricts spacialized sound to the parcel
    </description>
  </constant>

  <constant name="PARCEL_FLAG_RESTRICT_PUSHOBJECT" type="integer" value="0x00200000" version="sl:1.11.2(1)">
    <description lang="en">
Used with llGetParcelFlags to find if a parcel restricts llPushObject calls
    </description>
  </constant>

  <constant name="PARCEL_FLAG_ALLOW_ALL_OBJECT_ENTRY" type="integer" value="0x08000000" version="sl:1.15.0(2)">
    <description lang="en">
Used with llGetParcelFlags to find if a parcel allows all objects to enter
    </description>
  </constant>

  <constant name="PARCEL_FLAG_ALLOW_GROUP_OBJECT_ENTRY" type="integer" value="0x10000000" version="sl:1.15.0(2)">
    <description lang="en">
Used with llGetParcelFlags to find if a parcel only allows group (and owner) objects to enter
    </description>
  </constant>

  <constant name="REGION_FLAG_ALLOW_DAMAGE" type="integer" value="0x00000001" version="sl:1.9.0(15)">
    <description lang="en">
Used with llGetRegionFlags to find if a region is entirely damage enabled
    </description>
  </constant>

  <constant name="REGION_FLAG_FIXED_SUN" type="integer" value="0x00000010" version="sl:1.9.0(15)">
    <description lang="en">
Used with llGetRegionFlags to find if a region has a fixed sun position
    </description>
  </constant>

  <constant name="REGION_FLAG_BLOCK_TERRAFORM" type="integer" value="0x00000040" version="sl:1.9.0(15)">
    <description lang="en">
Used with llGetRegionFlags to find if a region terraforming disabled
    </description>
  </constant>

  <constant name="REGION_FLAG_SANDBOX" type="integer" value="0x00000100" version="sl:1.9.0(15)">
    <description lang="en">
Used with llGetRegionFlags to find if a region is a sandbox
    </description>
  </constant>

  <constant name="REGION_FLAG_DISABLE_COLLISIONS" type="integer" value="0x00001000" version="sl:1.9.0(15)">
    <description lang="en">
Used with llGetRegionFlags to find if a region has disabled collisions
    </description>
  </constant>

  <constant name="REGION_FLAG_DISABLE_PHYSICS" type="integer" value="0x00004000" version="sl:1.9.0(15)">
    <description lang="en">
Used with llGetRegionFlags to find if a region has disabled physics
    </description>
  </constant>

  <constant name="REGION_FLAG_BLOCK_FLY" type="integer" value="0x00080000" version="sl:1.9.0(15)">
    <description lang="en">
Used with llGetRegionFlags to find if a region blocks flying
    </description>
  </constant>

  <constant name="REGION_FLAG_ALLOW_DIRECT_TELEPORT" type="integer" value="0x00100000" version="sl:1.9.0(15)">
    <description lang="en">
Used with llGetRegionFlags to find if a region allows direct teleports
    </description>
  </constant>

  <constant name="REGION_FLAG_RESTRICT_PUSHOBJECT" type="integer" value="0x00400000" version="sl:1.11.2(1)">
    <description lang="en">
Used with llGetRegionFlags to find if a region restricts llPushObject calls
    </description>
  </constant>

  <constant name="REGION_FLAG_BLOCK_FLYOVER" type="integer" value="0x08000000" grid="sl" version="sl:16.06.20.316774">
    <description lang="en">
<!-- TODO: add documentation -->
    </description>
  </constant>

  <constant name="HTTP_METHOD" type="integer" value="0">
    <description lang="en">
Used with llHTTPRequest to specify the method, such as "GET" or "POST"
    </description>
  </constant>

  <constant name="HTTP_MIMETYPE" type="integer" value="1" version="sl:1.10.4(0)">
    <description lang="en">
Used with llHTTPRequest to specify the MIME type, defaults to "text/plain"
    </description>
  </constant>

  <constant name="HTTP_BODY_MAXLENGTH" type="integer" value="2">
    <description lang="en">
Used with llHTTPRequest to specify the maximum reponse body to return
    </description>
  </constant>

  <constant name="HTTP_VERIFY_CERT" type="integer" value="3" version="sl:1.10.4(0)">
    <description lang="en">
Used with llHTTPRequest to specify SSL certificate verification
    </description>
  </constant>

  <constant name="HTTP_BODY_TRUNCATED" type="integer" value="0" grid="sl">
    <description lang="en">
Used with http_response to indicate truncation point in bytes
    </description>
  </constant>

  <constant name="HTTP_CUSTOM_HEADER" type="integer" value="5">
    <description lang="en">
Used with http_response to indicate truncation point in bytes
    </description>
  </constant>

  <constant name="HTTP_VERBOSE_THROTTLE" type="integer" value="4">
    <description lang="en">
Used with llHTTPRequest to toggle errors on outgoing requests throttling hit
    </description>
  </constant>

  <constant name="PARCEL_COUNT_TOTAL" type="integer" value="0" version="sl:1.13.0(8)">
    <description lang="en">
Used with llGetParcelPrimCount to get the total number of prims on the parcel
    </description>
  </constant>

  <constant name="PARCEL_COUNT_OWNER" type="integer" value="1" version="sl:1.13.0(8)">
    <description lang="en">
Used with llGetParcelPrimCount to get the number of prims on the parcel owned by the owner
    </description>
  </constant>

  <constant name="PARCEL_COUNT_GROUP" type="integer" value="2" version="sl:1.13.0(8)">
    <description lang="en">
Used with llGetParcelPrimCount to get the number of prims on the parcel owned by the group
    </description>
  </constant>

  <constant name="PARCEL_COUNT_OTHER" type="integer" value="3" version="sl:1.13.0(8)">
    <description lang="en">
Used with llGetParcelPrimCount to get the number of prims on the parcel owned by others
    </description>
  </constant>

  <constant name="PARCEL_COUNT_SELECTED" type="integer" value="4" version="sl:1.13.0(8)">
    <description lang="en">
Used with llGetParcelPrimCount to get the number of prims on the parcel currently selected or sat upon
    </description>
  </constant>

  <constant name="PARCEL_COUNT_TEMP" type="integer" value="5" version="sl:1.13.0(8)">
    <description lang="en">
Used with llGetParcelPrimCount to get the number of prims on the parcel that are temp on rez
    </description>
  </constant>

  <constant name="PARCEL_DETAILS_NAME" type="integer" value="0" version="sl:1.13.0(8)">
    <description lang="en">
Used with llGetParcelDetails to get the parcel name
    </description>
  </constant>

  <constant name="PARCEL_DETAILS_DESC" type="integer" value="1" version="sl:1.13.0(8)">
    <description lang="en">
Used with llGetParcelDetails to get the parcel description
    </description>
  </constant>

  <constant name="PARCEL_DETAILS_OWNER" type="integer" value="2" version="sl:1.13.0(8)">
    <description lang="en">
Used with llGetParcelDetails to get the parcel owner id
    </description>
  </constant>

  <constant name="PARCEL_DETAILS_GROUP" type="integer" value="3" version="sl:1.13.0(8)">
    <description lang="en">
Used with llGetParcelDetails to get the parcel group id
    </description>
  </constant>

  <constant name="PARCEL_DETAILS_AREA" type="integer" value="4" version="sl:1.13.0(8)">
    <description lang="en">
Used with llGetParcelDetails to get the parcel area in square meters
    </description>
  </constant>

  <constant name="PARCEL_DETAILS_ID" type="integer" value="5">
    <description lang="en">
Used with llGetParcelDetails to get the parcel id
    </description>
  </constant>

  <constant name="PARCEL_DETAILS_CLAIMDATE" type="integer" value="10" grid="os">
    <description lang="en">
    </description>
  </constant>

  <constant name="PARCEL_DETAILS_SEE_AVATARS" type="integer" value="6">
    <description lang="en">
Used with llGetParcelDetails to get the avatars visibility setting
    </description>
  </constant>

  <constant name="PARCEL_DETAILS_PRIVACY" type="integer" value="6" grid="aa">
    <description lang="en">
Used with llGetParcelDetails to get the avatars visibility setting
    </description>
  </constant>

  <constant name="PARCEL_DETAILS_ANY_AVATAR_SOUNDS" type="integer" value="7" grid="os">
    <description lang="en">
<!-- TODO: add documentation -->
    </description>
  </constant>

  <constant name="PARCEL_DETAILS_GROUP_SOUNDS" type="integer" value="8" grid="os">
    <description lang="en">
<!-- TODO: add documentation -->
    </description>
  </constant>

  <constant name="PARCEL_DETAILS_DWELL" type="integer" value="64" grid="os">
    <description lang="en">
<!-- TODO: add documentation -->
    </description>
  </constant>

  <constant name="STRING_TRIM_HEAD" type="integer" value="0x1" version="sl:1.15.0(2)">
    <description lang="en">
Used with llStringTrim to trim leading spaces from a string
    </description>
  </constant>

  <constant name="STRING_TRIM_TAIL" type="integer" value="0x2" version="sl:1.15.0(2)">
    <description lang="en">
Used with llStringTrim to trim trailing spaces from a string
    </description>
  </constant>

  <constant name="STRING_TRIM" type="integer" value="0x3" version="sl:1.15.0(2)">
    <description lang="en">
Used with llStringTrim to trim both leading and trailing spaces from a string
    </description>
  </constant>

  <constant name="CLICK_ACTION_NONE" type="integer" value="0">
    <description lang="en">
Used with llSetClickAction to disable the click action
    </description>
  </constant>

  <constant name="CLICK_ACTION_TOUCH" type="integer" value="0">
    <description lang="en">
Used with llSetClickAction to set touch as the default action when object is clicked
    </description>
  </constant>

  <constant name="CLICK_ACTION_SIT" type="integer" value="1">
    <description lang="en">
Used with llSetClickAction to set sit as the default action when object is clicked
    </description>
  </constant>

  <constant name="CLICK_ACTION_BUY" type="integer" value="2">
    <description lang="en">
Used with llSetClickAction to set buy as the default action when object is clicked
    </description>
  </constant>

  <constant name="CLICK_ACTION_PAY" type="integer" value="3">
    <description lang="en">
Used with llSetClickAction to set pay as the default action when object is clicked
    </description>
  </constant>

  <constant name="CLICK_ACTION_OPEN" type="integer" value="4">
    <description lang="en">
Used with llSetClickAction to set open as the default action when object is clicked
    </description>
  </constant>

  <constant name="CLICK_ACTION_PLAY" type="integer" value="5">
    <description lang="en">
Used with llSetClickAction to set play as the default action when object is clicked
    </description>
  </constant>

  <constant name="CLICK_ACTION_OPEN_MEDIA" type="integer" value="6">
    <description lang="en">
Used with llSetClickAction to set open-media as the default action when object is clicked
    </description>
  </constant>

  <constant name="CLICK_ACTION_ZOOM" type="integer" value="7">
    <description lang="en">
Used with llSetClickAction to set zoom in as the default action when object is clicked
    </description>
  </constant>

  <constant name="CLICK_ACTION_DISABLED" type="integer" value="8" grid="sl" version="2020-06-05T19:36:41.543337">
    <description lang="en">
Used with llSetClickAction to disable the click action. No touches are detected or passed.
    </description>
  </constant>

  <constant name="CLICK_ACTION_IGNORE" type="integer" value="9" grid="sl" version="sl:2023-09-07.6113592855">
    <description lang="en">
Used with llSetClickAction. Causes clicks to go through the object to whatever is behind it. No touches detected.
    </description>
  </constant>

  <constant name="TOUCH_INVALID_FACE" type="integer" value="-1">
    <description lang="en">
Value returned by llDetectedTouchFace when the touch position is not valid
    </description>
  </constant>

  <constant name="PRIM_MEDIA_ALT_IMAGE_ENABLE" type="integer" value="0">
    <description lang="en">
Used with ll{Get,Set}PrimMediaParams to enable the default alt image for media
    </description>
  </constant>

  <constant name="PRIM_MEDIA_CONTROLS" type="integer" value="1">
    <description lang="en">
Used with ll{Get,Set}PrimMediaParams to determine the controls shown for media
    </description>
  </constant>

  <constant name="PRIM_MEDIA_CURRENT_URL" type="integer" value="2">
    <description lang="en">
Used with ll{Get,Set}PrimMediaParams to navigate/access the current URL
    </description>
  </constant>

  <constant name="PRIM_MEDIA_HOME_URL" type="integer" value="3">
    <description lang="en">
Used with ll{Get,Set}PrimMediaParams to access the home URL
    </description>
  </constant>

  <constant name="PRIM_MEDIA_AUTO_LOOP" type="integer" value="4">
    <description lang="en">
Used with ll{Get,Set}PrimMediaParams to determine if media should auto-loop (if applicable)
    </description>
  </constant>

  <constant name="PRIM_MEDIA_AUTO_PLAY" type="integer" value="5">
    <description lang="en">
Used with ll{Get,Set}PrimMediaParams to determine if media should start playing as soon as it is created
    </description>
  </constant>

  <constant name="PRIM_MEDIA_AUTO_SCALE" type="integer" value="6">
    <description lang="en">
Used with ll{Get,Set}PrimMediaParams to determine if media should scale to fit the face it is on
    </description>
  </constant>

  <constant name="PRIM_MEDIA_AUTO_ZOOM" type="integer" value="7">
    <description lang="en">
Used with ll{Get,Set}PrimMediaParams to determine if the user would zoom in when viewing media
    </description>
  </constant>

  <constant name="PRIM_MEDIA_FIRST_CLICK_INTERACT" type="integer" value="8">
    <description lang="en">
Used with ll{Get,Set}PrimMediaParams to determine whether the user interacts with media or not when she first clicks it (versus selection)
    </description>
  </constant>

  <constant name="PRIM_MEDIA_WIDTH_PIXELS" type="integer" value="9">
    <description lang="en">
Used with ll{Get,Set}PrimMediaParams to access the media's width in pixels
    </description>
  </constant>

  <constant name="PRIM_MEDIA_HEIGHT_PIXELS" type="integer" value="10">
    <description lang="en">
Used with ll{Get,Set}PrimMediaParams to access the media's height in pixels
    </description>
  </constant>

  <constant name="PRIM_MEDIA_WHITELIST_ENABLE" type="integer" value="11">
    <description lang="en">
Used with ll{Get,Set}PrimMediaParams to determine if the domain whitelist is enabled
    </description>
  </constant>

  <constant name="PRIM_MEDIA_WHITELIST" type="integer" value="12">
    <description lang="en">
Used with ll{Get,Set}PrimMediaParams to access the media's list of allowable URL prefixes to navigate to
    </description>
  </constant>

  <constant name="PRIM_MEDIA_PERMS_INTERACT" type="integer" value="13">
    <description lang="en">
Used with ll{Get,Set}PrimMediaParams to determine the permissions for who can interact with the media
    </description>
  </constant>

  <constant name="PRIM_MEDIA_PERMS_CONTROL" type="integer" value="14">
    <description lang="en">
Used with ll{Get,Set}PrimMediaParams to determine the permissions for who has controls
    </description>
  </constant>

  <constant name="PRIM_MEDIA_PARAM_MAX" type="integer" value="14" grid="sl">
    <description lang="en">
The value of the largest media param
    </description>
  </constant>

  <constant name="PRIM_MEDIA_CONTROLS_STANDARD" type="integer" value="0">
    <description lang="en">
Used with ll{Get,Set}PrimMediaParams, a PRIM_MEDIA_CONTROLS value meaning "standard controls"
    </description>
  </constant>

  <constant name="PRIM_MEDIA_CONTROLS_MINI" type="integer" value="1">
    <description lang="en">
Used with ll{Get,Set}PrimMediaParams, a PRIM_MEDIA_CONTROLS value meaning "mini controls"
    </description>
  </constant>

  <constant name="PRIM_MEDIA_PERM_NONE" type="integer" value="0x0">
    <description lang="en">
Used with ll{Get,Set}PrimMediaParams, a PRIM_MEDIA_PERMS_INTERACT or PRIM_MEDIA_PERMS_CONTROL bit, no permissions
    </description>
  </constant>

  <constant name="PRIM_MEDIA_PERM_OWNER" type="integer" value="0x1">
    <description lang="en">
Used with ll{Get,Set}PrimMediaParams, a PRIM_MEDIA_PERMS_INTERACT or PRIM_MEDIA_PERMS_CONTROL bit, owner permissions
    </description>
  </constant>

  <constant name="PRIM_MEDIA_PERM_GROUP" type="integer" value="0x2">
    <description lang="en">
Used with ll{Get,Set}PrimMediaParams, a PRIM_MEDIA_PERMS_INTERACT or PRIM_MEDIA_PERMS_CONTROL bit, group permissions
    </description>
  </constant>

  <constant name="PRIM_MEDIA_PERM_ANYONE" type="integer" value="0x4">
    <description lang="en">
Used with ll{Get,Set}PrimMediaParams, a PRIM_MEDIA_PERMS_INTERACT or PRIM_MEDIA_PERMS_CONTROL bit, anyone has permissions
    </description>
  </constant>

  <constant name="PRIM_MEDIA_MAX_URL_LENGTH" type="integer" value="1024" grid="sl">
    <description lang="en">
Used with ll{Get,Set}PrimMediaParams, the maximum length of PRIM_MEDIA_CURRENT_URL or PRIM_MEDIA_HOME_URL
    </description>
  </constant>

  <constant name="PRIM_MEDIA_MAX_WHITELIST_SIZE" type="integer" value="1024" grid="sl">
    <description lang="en">
Used with ll{Get,Set}PrimMediaParams, the maximum length, in bytes, of PRIM_MEDIA_WHITELIST
    </description>
  </constant>

  <constant name="PRIM_MEDIA_MAX_WHITELIST_COUNT" type="integer" value="64" grid="sl">
    <description lang="en">
Used with ll{Get,Set}PrimMediaParams, the maximum number of items allowed in PRIM_MEDIA_WHITELIST
    </description>
  </constant>

  <constant name="PRIM_MEDIA_MAX_WIDTH_PIXELS" type="integer" value="2048" grid="sl">
    <description lang="en">
Used with ll{Get,Set}PrimMediaParams, the maximum width allowed in PRIM_MEDIA_WIDTH_PIXELS
    </description>
  </constant>

  <constant name="PRIM_MEDIA_MAX_HEIGHT_PIXELS" type="integer" value="2048" grid="sl">
    <description lang="en">
Used with ll{Get,Set}PrimMediaParams, the maximum width allowed in PRIM_MEDIA_HEIGHT_PIXELS
    </description>
  </constant>

  <constant name="STATUS_OK" type="integer" value="0" grid="sl">
    <description lang="en">
Result of llSetPrimMediaParams function call was success
    </description>
  </constant>

  <constant name="LSL_STATUS_OK" type="integer" value="0" grid="os aa">
    <description lang="en">
Result of llSetPrimMediaParams function call was success
    </description>
  </constant>

  <constant name="STATUS_MALFORMED_PARAMS" type="integer" value="1000" grid="sl">
    <description lang="en">
llSetPrimMediaParams function was called with malformed params
    </description>
  </constant>

  <constant name="LSL_STATUS_MALFORMED_PARAMS" type="integer" value="1000" grid="os aa">
    <description lang="en">
llSetPrimMediaParams function was called with malformed params
    </description>
  </constant>

  <constant name="STATUS_TYPE_MISMATCH" type="integer" value="1001" grid="sl">
    <description lang="en">
Argument(s) passed to llSetPrimMediaParams function had a type mismatch
    </description>
  </constant>

  <constant name="LSL_STATUS_TYPE_MISMATCH" type="integer" value="1001" grid="os aa">
    <description lang="en">
Argument(s) passed to llSetPrimMediaParams function had a type mismatch
    </description>
  </constant>

  <constant name="STATUS_BOUNDS_ERROR" type="integer" value="1002" grid="sl">
    <description lang="en">
Argument(s) passed to llSetPrimMediaParams function had a bounds error
    </description>
  </constant>

  <constant name="LSL_STATUS_BOUNDS_ERROR" type="integer" value="1002" grid="os aa">
    <description lang="en">
Argument(s) passed to llSetPrimMediaParams function had a bounds error
    </description>
  </constant>

  <constant name="STATUS_NOT_FOUND" type="integer" value="1003" grid="sl">
    <description lang="en">
llSetPrimMediaParams reported that the object or other item was not found
    </description>
  </constant>

  <constant name="LSL_STATUS_NOT_FOUND" type="integer" value="1003" grid="os aa">
    <description lang="en">
llSetPrimMediaParams reported that the object or other item was not found
    </description>
  </constant>

  <constant name="STATUS_NOT_SUPPORTED" type="integer" value="1004" grid="sl">
    <description lang="en">
Feature not supported in llSetPrimMediaParams
    </description>
  </constant>

  <constant name="LSL_STATUS_NOT_SUPPORTED" type="integer" value="1004" grid="os aa">
    <description lang="en">
Feature not supported in llSetPrimMediaParams
    </description>
  </constant>

  <constant name="STATUS_INTERNAL_ERROR" type="integer" value="1999" grid="sl">
    <description lang="en">
An internal error occurred in llSetPrimMediaParams
    </description>
  </constant>

  <constant name="LSL_STATUS_INTERNAL_ERROR" type="integer" value="1999" grid="os aa">
    <description lang="en">
An internal error occurred in llSetPrimMediaParams
    </description>
  </constant>

  <constant name="STATUS_WHITELIST_FAILED" type="integer" value="2001" grid="sl">
    <description lang="en">
URL failed to pass whitelist in llSetPrimMediaParams
    </description>
  </constant>

  <constant name="LSL_STATUS_WHITELIST_FAILED" type="integer" value="2001" grid="os aa">
    <description lang="en">
URL failed to pass whitelist in llSetPrimMediaParams
    </description>
  </constant>

  <constant name="CONTENT_TYPE_TEXT" type="integer" value="0">
    <description lang="en">
Used with llSetContentType to indicate text contents
    </description>
  </constant>

  <constant name="CONTENT_TYPE_HTML" type="integer" value="1">
    <description lang="en">
Used with llSetContentType to indicate HTML contents
    </description>
  </constant>

  <constant name="CONTENT_TYPE_XML" type="integer" value="2" grid="sl os">
    <description lang="en">
Used with llSetContentType to indicate XML contents
    </description>
  </constant>

  <constant name="CONTENT_TYPE_XHTML" type="integer" value="3" grid="sl os">
    <description lang="en">
Used with llSetContentType to indicate XHTML contents
    </description>
  </constant>

  <constant name="CONTENT_TYPE_ATOM" type="integer" value="4" grid="sl os">
    <description lang="en">
Used with llSetContentType to indicate Atom Syndication Format contents
    </description>
  </constant>

  <constant name="CONTENT_TYPE_JSON" type="integer" value="5" grid="sl os">
    <description lang="en">
Used with llSetContentType to indicate JSON (JavaScript Object Notation) contents
    </description>
  </constant>

  <constant name="CONTENT_TYPE_LLSD" type="integer" value="6" grid="sl os">
    <description lang="en">
Used with llSetContentType to indicate LLSD (Linden Lab Serialized Data) contents
    </description>
  </constant>

  <constant name="CONTENT_TYPE_FORM" type="integer" value="7" grid="sl os">
    <description lang="en">
Used with llSetContentType to indicate form data contents
    </description>
  </constant>

  <constant name="CONTENT_TYPE_RSS" type="integer" value="8" grid="sl os">
    <description lang="en">
Used with llSetContentType to indicate RSS contents
    </description>
  </constant>

  <constant name="KFM_COMMAND" type="integer" value="0" grid="sl os">
    <description lang="en">
Option for llSetKeyframedMotion, followed by one of KFM_CMD_STOP, KFM_CMD_PLAY, KFM_CMD_PAUSE. Note that KFM_COMMAND must be the only option in the list, and cannot be specified in the same function call that sets the keyframes list.
    </description>
  </constant>

  <constant name="KFM_COMMAND" type="integer" value="0x100" grid="aa">
    <description lang="en">
Option for llSetKeyframedMotion, followed by one of KFM_CMD_STOP, KFM_CMD_PLAY, KFM_CMD_PAUSE. Note that KFM_COMMAND must be the only option in the list, and cannot be specified in the same function call that sets the keyframes list.
    </description>
  </constant>

  <constant name="KFM_MODE" type="integer" value="1" grid="sl os">
    <description lang="en">
Option for llSetKeyframedMotion, used to specify the playback mode, followed by one of KFM_FORWARD, KFM_LOOP, KFM_PING_PONG or KFM_REVERSE
    </description>
  </constant>

  <constant name="KFM_MODE" type="integer" value="0x2" grid="aa">
    <description lang="en">
Option for llSetKeyframedMotion, used to specify the playback mode, followed by one of KFM_FORWARD, KFM_LOOP, KFM_PING_PONG or KFM_REVERSE
    </description>
  </constant>

  <constant name="KFM_DATA" type="integer" value="2" grid="sl os">
    <description lang="en">
Option for llSetKeyframedMotion, followed by a bitwise combination of KFM_TRANSLATION and KFM_ROTATION. If you specify one or the other, you should only include translations or rotations in your keyframe list.
    </description>
  </constant>

  <constant name="KFM_DATA" type="integer" value="0x1000" grid="aa">
    <description lang="en">
Option for llSetKeyframedMotion, followed by a bitwise combination of KFM_TRANSLATION and KFM_ROTATION. If you specify one or the other, you should only include translations or rotations in your keyframe list.
    </description>
  </constant>

  <constant name="KFM_FORWARD" type="integer" value="0" grid="sl os">
    <description lang="en">
Option for llSetKeyframedMotion, used after KFM_MODE to specify the forward playback mode
    </description>
  </constant>

  <constant name="KFM_FORWARD" type="integer" value="0x10" grid="aa">
    <description lang="en">
Option for llSetKeyframedMotion, used after KFM_MODE to specify the forward playback mode
    </description>
  </constant>

  <constant name="KFM_LOOP" type="integer" value="1" grid="sl os">
    <description lang="en">
Option for llSetKeyframedMotion, used after KFM_MODE to specify the loop playback mode
    </description>
  </constant>

  <constant name="KFM_LOOP" type="integer" value="0x4" grid="aa">
    <description lang="en">
Option for llSetKeyframedMotion, used after KFM_MODE to specify the loop playback mode
    </description>
  </constant>

  <constant name="KFM_PING_PONG" type="integer" value="2" grid="sl os">
    <description lang="en">
Option for llSetKeyframedMotion, used after KFM_MODE to specify the ping pong playback mode
    </description>
  </constant>

  <constant name="KFM_PING_PONG" type="integer" value="0x20" grid="aa">
    <description lang="en">
Option for llSetKeyframedMotion, used after KFM_MODE to specify the ping pong playback mode
    </description>
  </constant>

  <constant name="KFM_REVERSE" type="integer" value="3" grid="sl os">
    <description lang="en">
Option for llSetKeyframedMotion, used after KFM_MODE to specify the reverse playback mode
    </description>
  </constant>

  <constant name="KFM_REVERSE" type="integer" value="0x8" grid="aa">
    <description lang="en">
Option for llSetKeyframedMotion, used after KFM_MODE to specify the reverse playback mode
    </description>
  </constant>

  <constant name="KFM_ROTATION" type="integer" value="1" grid="sl os">
    <description lang="en">
Option for llSetKeyframedMotion, used after KFM_DATA, possibly as a bitwise combination with KFM_TRANSLATION
    </description>
  </constant>

  <constant name="KFM_ROTATION" type="integer" value="0x80" grid="aa">
    <description lang="en">
Option for llSetKeyframedMotion, used after KFM_DATA, possibly as a bitwise combination with KFM_TRANSLATION
    </description>
  </constant>

  <constant name="KFM_TRANSLATION" type="integer" value="2" grid="sl os">
    <description lang="en">
Option for llSetKeyframedMotion, used after KFM_DATA, possibly as a bitwise combination with KFM_ROTATION
    </description>
  </constant>

  <constant name="KFM_TRANSLATION" type="integer" value="0x40" grid="aa">
    <description lang="en">
Option for llSetKeyframedMotion, used after KFM_DATA, possibly as a bitwise combination with KFM_ROTATION
    </description>
  </constant>

  <constant name="KFM_CMD_PLAY" type="integer" value="0" grid="sl os">
    <description lang="en">
Option for llSetKeyframedMotion, used after KFM_COMMAND to play the motion
    </description>
  </constant>

  <constant name="KFM_CMD_PLAY" type="integer" value="0x400" grid="aa">
    <description lang="en">
Option for llSetKeyframedMotion, used after KFM_COMMAND to play the motion
    </description>
  </constant>

  <constant name="KFM_CMD_STOP" type="integer" value="1" grid="sl os">
    <description lang="en">
Option for llSetKeyframedMotion, used after KFM_COMMAND to stop the motion
    </description>
  </constant>

  <constant name="KFM_CMD_STOP" type="integer" value="0x200" grid="aa">
    <description lang="en">
Option for llSetKeyframedMotion, used after KFM_COMMAND to stop the motion
    </description>
  </constant>

  <constant name="KFM_CMD_PAUSE" type="integer" value="2" grid="sl os">
    <description lang="en">
Option for llSetKeyframedMotion, used after KFM_COMMAND to pause the motion
    </description>
  </constant>

  <constant name="KFM_CMD_PAUSE" type="integer" value="0x800" grid="aa">
    <description lang="en">
Option for llSetKeyframedMotion, used after KFM_COMMAND to pause the motion
    </description>
  </constant>

<!-- Removed in version 16.06.20.316774
  <constant name="KFM_CMD_SET_MODE" type="integer" value="3" grid="sl" status="unimplemented">
    <description lang="en">
This constant has no use for keyframed motion.
    </description>
  </constant>
-->

  <constant name="ESTATE_ACCESS_ALLOWED_AGENT_ADD" type="integer" value="0x4" grid="sl">
    <description lang="en">
Used with llManageEstateAccess to add an agent to this estate's allowed residents list
    </description>
  </constant>

  <constant name="ESTATE_ACCESS_ALLOWED_AGENT_ADD" type="integer" value="0" grid="os aa">
    <description lang="en">
Used with llManageEstateAccess to add an agent to this estate's allowed residents list
    </description>
  </constant>

  <constant name="ESTATE_ACCESS_ALLOWED_AGENT_REMOVE" type="integer" value="0x8" grid="sl">
    <description lang="en">
Used with llManageEstateAccess to remove an agent from this estate's allowed residents list
    </description>
  </constant>

  <constant name="ESTATE_ACCESS_ALLOWED_AGENT_REMOVE" type="integer" value="1" grid="os aa">
    <description lang="en">
Used with llManageEstateAccess to remove an agent from this estate's allowed residents list
    </description>
  </constant>

  <constant name="ESTATE_ACCESS_ALLOWED_GROUP_ADD" type="integer" value="0x10" grid="sl">
    <description lang="en">
Used with llManageEstateAccess to add a group to this estate's allowed groups list
    </description>
  </constant>

  <constant name="ESTATE_ACCESS_ALLOWED_GROUP_ADD" type="integer" value="2" grid="os aa">
    <description lang="en">
Used with llManageEstateAccess to add a group to this estate's allowed groups list
    </description>
  </constant>

  <constant name="ESTATE_ACCESS_ALLOWED_GROUP_REMOVE" type="integer" value="0x20" grid="sl">
    <description lang="en">
Used with llManageEstateAccess to remove a group from this estate's allowed groups list
    </description>
  </constant>

  <constant name="ESTATE_ACCESS_ALLOWED_GROUP_REMOVE" type="integer" value="3" grid="os aa">
    <description lang="en">
Used with llManageEstateAccess to remove a group from this estate's allowed groups list
    </description>
  </constant>

  <constant name="ESTATE_ACCESS_BANNED_AGENT_ADD" type="integer" value="0x40" grid="sl">
    <description lang="en">
Used with llManageEstateAccess to add an agent to this estate's banned residents list
    </description>
  </constant>

  <constant name="ESTATE_ACCESS_BANNED_AGENT_ADD" type="integer" value="4" grid="os aa">
    <description lang="en">
Used with llManageEstateAccess to add an agent to this estate's banned residents list
    </description>
  </constant>

  <constant name="ESTATE_ACCESS_BANNED_AGENT_REMOVE" type="integer" value="0x80" grid="sl">
    <description lang="en">
Used with llManageEstateAccess to remove an agent from this estate's banned residents list
    </description>
  </constant>

  <constant name="ESTATE_ACCESS_BANNED_AGENT_REMOVE" type="integer" value="5" grid="os aa">
    <description lang="en">
Used with llManageEstateAccess to remove an agent from this estate's banned residents list
    </description>
  </constant>

  <constant name="PROFILE_NONE" type="integer" value="0">
    <description lang="en">
Disables memory profiling when passed to llScriptProfiler
    </description>
  </constant>

  <constant name="PROFILE_SCRIPT_MEMORY" type="integer" value="1">
    <description lang="en">
Enables memory profiling when passed to llScriptProfiler
    </description>
  </constant>

  <constant name="RCERR_UNKNOWN" type="integer" value="-1" grid="sl os">
    <description lang="en">
Returned by llCastRay when the raycast failed for an unspecified reason
    </description>
  </constant>

  <constant name="RCERR_SIM_PERF_LOW" type="integer" value="-2" grid="sl os">
    <description lang="en">
Returned by llCastRay when the raycast failed because simulator performance is low
    </description>
  </constant>

<!-- Earlier than 0.9.0, the value in opensim had been 3. It was changed to -3 due to http://opensimulator.org/mantis/view.php?id=7591 -->
  <constant name="RCERR_CAST_TIME_EXCEEDED" type="integer" value="-3" grid="sl os">
    <description lang="en">
Returned by llCastRay when the raycast failed because the parcel or agent has exceeded the maximum time allowed for raycasting
    </description>
  </constant>

  <constant name="RCERR_CAST_TIME_EXCEEDED" type="integer" value="1" grid="aa">
    <description lang="en">
Returned by llCastRay when the raycast failed because the parcel or agent has exceeded the maximum time allowed for raycasting
    </description>
  </constant>

  <constant name="RC_REJECT_TYPES" type="integer" value="0" grid="sl os">
    <description lang="en">
Option for llCastRay used to ignore specific types of objects, followed with a bitwise combination of RC_REJECT_AGENTS, RC_REJECT_PHYSICAL, RC_REJECT_NONPHYSICAL and RC_REJECT_LAND
    </description>
  </constant>

  <constant name="RC_REJECT_TYPES" type="integer" value="2" grid="aa">
    <description lang="en">
Option for llCastRay used to ignore specific types of objects, followed with a bitwise combination of RC_REJECT_AGENTS, RC_REJECT_PHYSICAL, RC_REJECT_NONPHYSICAL and RC_REJECT_LAND
    </description>
  </constant>

  <constant name="RC_DETECT_PHANTOM" type="integer" value="1" grid="sl os">
    <description lang="en">
Option for llCastRay followed with TRUE to detect phantom AND volume detect objects, FASLE otherwise
    </description>
  </constant>

  <constant name="RC_DETECT_PHANTOM" type="integer" value="16" grid="aa">
    <description lang="en">
Option for llCastRay followed with TRUE to detect phantom AND volume detect objects, FASLE otherwise
    </description>
  </constant>

  <constant name="RC_DATA_FLAGS" type="integer" value="2" grid="sl os">
    <description lang="en">
Option for llCastRay followed with a bitwise combination of RC_GET_NORMAL, RC_GET_ROOT_KEY and RC_GET_LINK_NUM
    </description>
  </constant>

  <constant name="RC_DATA_FLAGS" type="integer" value="4" grid="aa">
    <description lang="en">
Option for llCastRay followed with a bitwise combination of RC_GET_NORMAL, RC_GET_ROOT_KEY and RC_GET_LINK_NUM
    </description>
  </constant>

  <constant name="RC_MAX_HITS" type="integer" value="3" grid="sl os">
    <description lang="en">
Option for llCastRay followed with an integer specifying the maximum number of hits to return (must be &lt;= 256)
    </description>
  </constant>

  <constant name="RC_MAX_HITS" type="integer" value="8" grid="aa">
    <description lang="en">
Option for llCastRay followed with an integer specifying the maximum number of hits to return (must be &lt;= 256)
    </description>
  </constant>

  <constant name="RC_REJECT_AGENTS" type="integer" value="0x1" grid="sl os">
    <description lang="en">
Flag used in the RC_REJECT_TYPES mask to reject agents in llCastRay
    </description>
  </constant>

  <constant name="RC_REJECT_AGENTS" type="integer" value="0x2" grid="aa">
    <description lang="en">
Flag used in the RC_REJECT_TYPES mask to reject agents in llCastRay
    </description>
  </constant>

  <constant name="RC_REJECT_PHYSICAL" type="integer" value="0x2" grid="sl os">
    <description lang="en">
Flag used in the RC_REJECT_TYPES mask to reject physical objects in llCastRay
    </description>
  </constant>

  <constant name="RC_REJECT_PHYSICAL" type="integer" value="0x4" grid="aa">
    <description lang="en">
Flag used in the RC_REJECT_TYPES mask to reject physical objects in llCastRay
    </description>
  </constant>

  <constant name="RC_REJECT_NONPHYSICAL" type="integer" value="0x4" grid="sl os">
    <description lang="en">
Flag used in the RC_REJECT_TYPES mask to reject non-physical objects in llCastRay
    </description>
  </constant>

  <constant name="RC_REJECT_NONPHYSICAL" type="integer" value="0x8" grid="aa">
    <description lang="en">
Flag used in the RC_REJECT_TYPES mask to reject non-physical objects in llCastRay
    </description>
  </constant>

  <constant name="RC_REJECT_LAND" type="integer" value="0x8" grid="sl os">
    <description lang="en">
Flag used in the RC_REJECT_TYPES mask to reject land in llCastRay
    </description>
  </constant>

  <constant name="RC_REJECT_LAND" type="integer" value="0x10" grid="aa">
    <description lang="en">
Flag used in the RC_REJECT_TYPES mask to reject land in llCastRay
    </description>
  </constant>

  <constant name="RC_REJECT_HOST" type="integer" value="0x20000000" grid="os">
    <description lang="en">
<!-- TODO: add documentation -->
    </description>
  </constant>

  <constant name="RC_REJECT_HOSTGROUP" type="integer" value="0x40000000" grid="os">
    <description lang="en">
<!-- TODO: add documentation -->
    </description>
  </constant>

  <constant name="RC_GET_NORMAL" type="integer" value="0x1" grid="sl os">
    <description lang="en">
Flag used in the RC_DATA_FLAGS mask to get hit normals in llCastRay results
    </description>
  </constant>

  <constant name="RC_GET_NORMAL" type="integer" value="0x2" grid="aa">
    <description lang="en">
Flag used in the RC_DATA_FLAGS mask to get hit normals in llCastRay results
    </description>
  </constant>

  <constant name="RC_GET_ROOT_KEY" type="integer" value="0x2" grid="sl os">
    <description lang="en">
Flag used in the RC_DATA_FLAGS mask to get root keys in llCastRay results
    </description>
  </constant>

  <constant name="RC_GET_ROOT_KEY" type="integer" value="0x4" grid="aa">
    <description lang="en">
Flag used in the RC_DATA_FLAGS mask to get root keys in llCastRay results
    </description>
  </constant>

  <constant name="RC_GET_LINK_NUM" type="integer" value="0x4" grid="sl os">
    <description lang="en">
Flag used in the RC_DATA_FLAGS mask to get link numbers in llCastRay results
    </description>
  </constant>

  <constant name="RC_GET_LINK_NUM" type="integer" value="0x8" grid="aa">
    <description lang="en">
Flag used in the RC_DATA_FLAGS mask to get link numbers in llCastRay results
    </description>
  </constant>

  <constant name="REQUIRE_LINE_OF_SIGHT" type="integer" value="2" grid="sl aa">
    <description lang="en">
<!-- TODO: add documentation -->
    </description>
  </constant>

  <constant name="PURSUIT_FUZZ_FACTOR" type="integer" value="3" grid="sl">
    <description lang="en">
<!-- TODO: add documentation -->
    </description>
  </constant>

  <constant name="PURSUIT_FUZZ_FACTOR" type="integer" value="8" grid="aa">
    <description lang="en">
<!-- TODO: add documentation -->
    </description>
  </constant>

  <constant name="PURSUIT_INTERCEPT" type="integer" value="4" grid="sl aa">
    <description lang="en">
<!-- TODO: add documentation -->
    </description>
  </constant>

  <constant name="PURSUIT_GOAL_TOLERANCE" type="integer" value="5" grid="sl">
    <description lang="en">
<!-- TODO: add documentation -->
    </description>
  </constant>

  <constant name="PURSUIT_OFFSET" type="integer" value="1" grid="sl aa">
    <description lang="en">
<!-- TODO: add documentation -->
    </description>
  </constant>

  <constant name="FORCE_DIRECT_PATH" type="integer" value="1" grid="sl aa">
    <description lang="en">
<!-- TODO: add documentation -->
    </description>
  </constant>

  <constant name="AVOID_CHARACTERS" type="integer" value="1" grid="sl aa">
    <description lang="en">
<!-- TODO: add documentation -->
    </description>
  </constant>

  <constant name="AVOID_DYNAMIC_OBSTACLES" type="integer" value="2" grid="sl aa">
    <description lang="en">
<!-- TODO: add documentation -->
    </description>
  </constant>

  <constant name="AVOID_NONE" type="integer" value="0" grid="sl">
    <description lang="en">
<!-- TODO: add documentation -->
    </description>
  </constant>

  <constant name="PU_EVADE_HIDDEN" type="integer" value="7" grid="sl aa">
    <description lang="en">
Triggered when an llEvade character thinks it has hidden from its pursuer
    </description>
  </constant>

  <constant name="PU_EVADE_SPOTTED" type="integer" value="8" grid="sl aa">
    <description lang="en">
Triggered when an llEvade character switches from hiding to running
    </description>
  </constant>

  <constant name="PU_FAILURE_INVALID_GOAL" type="integer" value="3" grid="sl aa">
    <description lang="en">
Goal is not on the navigation-mesh and cannot be reached
    </description>
  </constant>

  <constant name="PU_FAILURE_INVALID_START" type="integer" value="2" grid="sl aa">
    <description lang="en">
Character cannot navigate from the current location - e.g., the character is off the navmesh or too high above it
    </description>
  </constant>

  <constant name="PU_FAILURE_NO_VALID_DESTINATION" type="integer" value="6" grid="sl aa">
    <description lang="en">
There's no good place for the character to go - e.g., it is patrolling and all the patrol points are now unreachable
    </description>
  </constant>

  <constant name="PU_FAILURE_OTHER" type="integer" value="1000000" grid="sl aa">
    <description lang="en">
Unknown failure
    </description>
  </constant>

  <constant name="PU_FAILURE_TARGET_GONE" type="integer" value="5" grid="sl aa">
    <description lang="en">
Target (for llPursue or llEvade) can no longer be tracked - e.g., it left the region or is an avatar that is now more than about 30m outside the region
    </description>
  </constant>

  <constant name="PU_FAILURE_UNREACHABLE" type="integer" value="4" grid="sl aa">
    <description lang="en">
Goal is no longer reachable for some reason - e.g., an obstacle blocks the path
    </description>
  </constant>

  <constant name="PU_GOAL_REACHED" type="integer" value="1" grid="sl aa">
    <description lang="en">
Character has reached the goal and will stop or choose a new goal (if wandering)
    </description>
  </constant>

  <constant name="PU_SLOWDOWN_DISTANCE_REACHED" type="integer" value="0" grid="sl aa">
    <description lang="en">
Character is near current goal
    </description>
  </constant>

  <constant name="PU_FAILURE_NO_NAVMESH" type="integer" value="9" grid="sl aa">
    <description lang="en">
Triggered if no navmesh is available for the region
    </description>
  </constant>

  <constant name="PU_FAILURE_DYNAMIC_PATHFINDING_DISABLED" type="integer" value="10" grid="sl">
    <description lang="en">
Triggered when a character enters a region with dynamic pathfinding disabled
    </description>
  </constant>

  <constant name="PU_FAILURE_PARCEL_UNREACHABLE" type="integer" value="11" grid="sl">
    <description lang="en">
Triggered when a character failed to enter a parcel because it is not allowed to enter, e.g. because the parcel is already full or because object entry was disabled after the navmesh was baked
    </description>
  </constant>

  <constant name="TRAVERSAL_TYPE" type="integer" value="7" grid="sl aa">
    <description lang="en">
<!-- TODO: add documentation -->
    </description>
  </constant>

  <constant name="TRAVERSAL_TYPE_SLOW" type="integer" value="0" grid="sl">
    <description lang="en">
<!-- TODO: add documentation -->
    </description>
  </constant>

  <constant name="TRAVERSAL_TYPE_SLOW" type="integer" value="4" grid="aa">
    <description lang="en">
<!-- TODO: add documentation -->
    </description>
  </constant>

  <constant name="TRAVERSAL_TYPE_FAST" type="integer" value="1" grid="sl">
    <description lang="en">
<!-- TODO: add documentation -->
    </description>
  </constant>

  <constant name="TRAVERSAL_TYPE_FAST" type="integer" value="2" grid="aa">
    <description lang="en">
<!-- TODO: add documentation -->
    </description>
  </constant>

  <constant name="TRAVERSAL_TYPE_NONE" type="integer" value="2" grid="sl">
    <description lang="en">
<!-- TODO: add documentation -->
    </description>
  </constant>

  <constant name="TRAVERSAL_TYPE_NONE" type="integer" value="1" grid="aa">
    <description lang="en">
<!-- TODO: add documentation -->
    </description>
  </constant>

  <constant name="CHARACTER_AVOIDANCE_MODE" type="integer" value="5" grid="sl">
    <description lang="en">
<!-- TODO: add documentation -->
    </description>
  </constant>

  <constant name="CHARACTER_AVOIDANCE_MODE" type="integer" value="9" grid="aa">
    <description lang="en">
<!-- TODO: add documentation -->
    </description>
  </constant>

  <constant name="CHARACTER_CMD_JUMP" type="integer" value="1" grid="sl aa">
    <description lang="en">
<!-- TODO: add documentation -->
    </description>
  </constant>

  <constant name="CHARACTER_CMD_SMOOTH_STOP" type="integer" value="2" grid="sl">
    <description lang="en">
<!-- TODO: add documentation -->
    </description>
  </constant>

  <constant name="CHARACTER_CMD_STOP" type="integer" value="0" grid="sl aa">
    <description lang="en">
<!-- TODO: add documentation -->
    </description>
  </constant>

  <constant name="CHARACTER_DESIRED_SPEED" type="integer" value="1" grid="sl aa">
    <description lang="en">
<!-- TODO: add documentation -->
    </description>
  </constant>

  <constant name="CHARACTER_DESIRED_TURN_SPEED" type="integer" value="12" grid="sl">
    <description lang="en">
<!-- TODO: add documentation -->
    </description>
  </constant>

  <constant name="CHARACTER_LENGTH" type="integer" value="3" grid="sl aa">
    <description lang="en">
<!-- TODO: add documentation -->
    </description>
  </constant>

  <constant name="CHARACTER_MAX_ACCEL" type="integer" value="8" grid="sl">
    <description lang="en">
<!-- TODO: add documentation -->
    </description>
  </constant>

  <constant name="CHARACTER_MAX_ACCEL" type="integer" value="10" grid="aa">
    <description lang="en">
<!-- TODO: add documentation -->
    </description>
  </constant>

  <constant name="CHARACTER_MAX_ANGULAR_ACCEL" type="integer" value="13" grid="aa">
    <description lang="en">
<!-- TODO: add documentation -->
    </description>
  </constant>

  <constant name="CHARACTER_MAX_DECEL" type="integer" value="9" grid="sl">
    <description lang="en">
<!-- TODO: add documentation -->
    </description>
  </constant>

  <constant name="CHARACTER_MAX_DECEL" type="integer" value="11" grid="aa">
    <description lang="en">
<!-- TODO: add documentation -->
    </description>
  </constant>

  <constant name="CHARACTER_MAX_SPEED" type="integer" value="13" grid="sl">
    <description lang="en">
<!-- TODO: add documentation -->
    </description>
  </constant>

  <constant name="CHARACTER_MAX_ANGULAR_SPEED" type="integer" value="13" grid="aa">
    <description lang="en">
<!-- TODO: add documentation -->
    </description>
  </constant>

  <constant name="CHARACTER_MAX_TURN_RADIUS" type="integer" value="10" grid="sl">
    <description lang="en">
<!-- TODO: add documentation -->
    </description>
  </constant>

  <constant name="CHARACTER_TURN_SPEED_MULTIPLIER" type="integer" value="14" grid="aa">
    <description lang="en">
<!-- TODO: add documentation -->
    </description>
  </constant>

  <constant name="CHARACTER_ORIENTATION" type="integer" value="4" grid="sl aa">
    <description lang="en">
<!-- TODO: add documentation -->
    </description>
  </constant>

  <constant name="CHARACTER_RADIUS" type="integer" value="2" grid="sl aa">
    <description lang="en">
<!-- TODO: add documentation -->
    </description>
  </constant>

  <constant name="CHARACTER_TYPE" type="integer" value="6" grid="sl">
    <description lang="en">
<!-- TODO: add documentation -->
    </description>
  </constant>

  <constant name="CHARACTER_TYPE" type="integer" value="8" grid="aa">
    <description lang="en">
<!-- TODO: add documentation -->
    </description>
  </constant>

  <constant name="CHARACTER_TYPE_A" type="integer" value="0" grid="sl">
    <description lang="en">
<!-- TODO: add documentation -->
    </description>
  </constant>

  <constant name="CHARACTER_TYPE_A" type="integer" value="1" grid="aa">
    <description lang="en">
<!-- TODO: add documentation -->
    </description>
  </constant>

  <constant name="CHARACTER_TYPE_B" type="integer" value="1" grid="sl">
    <description lang="en">
<!-- TODO: add documentation -->
    </description>
  </constant>

  <constant name="CHARACTER_TYPE_B" type="integer" value="2" grid="aa">
    <description lang="en">
<!-- TODO: add documentation -->
    </description>
  </constant>

  <constant name="CHARACTER_TYPE_C" type="integer" value="2" grid="sl">
    <description lang="en">
<!-- TODO: add documentation -->
    </description>
  </constant>

  <constant name="CHARACTER_TYPE_C" type="integer" value="3" grid="aa">
    <description lang="en">
<!-- TODO: add documentation -->
    </description>
  </constant>

  <constant name="CHARACTER_TYPE_D" type="integer" value="3" grid="sl">
    <description lang="en">
<!-- TODO: add documentation -->
    </description>
  </constant>

  <constant name="CHARACTER_TYPE_D" type="integer" value="4" grid="aa">
    <description lang="en">
<!-- TODO: add documentation -->
    </description>
  </constant>

  <constant name="CHARACTER_TYPE_NONE" type="integer" value="4" grid="sl">
    <description lang="en">
<!-- TODO: add documentation -->
    </description>
  </constant>

  <constant name="CHARACTER_TYPE_NONE" type="integer" value="0" grid="aa">
    <description lang="en">
<!-- TODO: add documentation -->
    </description>
  </constant>

  <constant name="GCNP_RADIUS" type="integer" value="0" grid="sl">
    <description lang="en">
<!-- TODO: add documentation -->
    </description>
  </constant>

  <constant name="GCNP_STATIC" type="integer" value="1" grid="sl">
    <description lang="en">
<!-- TODO: add documentation -->
    </description>
  </constant>

  <constant name="NPC" type="integer" value="0x20" grid="os">
    <description lang="en">
<!-- TODO: add documentation -->
    </description>
  </constant>

  <constant name="HORIZONTAL" type="integer" value="1" grid="sl">
    <description lang="en">
<!-- TODO: add documentation -->
    </description>
  </constant>

  <constant name="HORIZONTAL" type="integer" value="0" grid="aa">
    <description lang="en">
<!-- TODO: add documentation -->
    </description>
  </constant>

  <constant name="VERTICAL" type="integer" value="0" grid="sl">
    <description lang="en">
<!-- TODO: add documentation -->
    </description>
  </constant>

  <constant name="VERTICAL" type="integer" value="1" grid="aa">
    <description lang="en">
<!-- TODO: add documentation -->
    </description>
  </constant>

  <constant name="PATROL_PAUSE_AT_WAYPOINTS" type="integer" value="0" grid="sl">
    <description lang="en">
<!-- TODO: add documentation -->
    </description>
  </constant>

  <constant name="WANDER_PAUSE_AT_WAYPOINTS" type="integer" value="0" grid="sl">
    <description lang="en">
<!-- TODO: add documentation -->
    </description>
  </constant>

  <constant name="CHARACTER_ACCOUNT_FOR_SKIPPED_FRAMES" type="integer" value="14" grid="sl">
    <description lang="en">
<!-- TODO: add documentation -->
    </description>
  </constant>

  <constant name="CHARACTER_STAY_WITHIN_PARCEL" type="integer" value="15" grid="sl">
    <description lang="en">
<!-- TODO: add documentation -->
    </description>
  </constant>

  <constant name="SIM_STAT_PCT_CHARS_STEPPED" type="integer" value="0" grid="sl">
    <description lang="en">
 The % of pathfinding characters updated each frame, averaged over the last minute. The value corresponds to the "Characters Updated" stat in the viewer's Statistics Bar.
    </description>
  </constant>

  <constant name="HTTP_PRAGMA_NO_CACHE" type="integer" value="6">
    <description lang="en">
<!-- TODO: add documentation -->
    </description>
  </constant>

  <constant name="OBJECT_PHYSICS" type="integer" value="21" grid="sl os">
    <description lang="en">
<!-- TODO: add documentation -->
    </description>
  </constant>

  <constant name="OBJECT_PHANTOM" type="integer" value="22" grid="sl os">
    <description lang="en">
<!-- TODO: add documentation -->
    </description>
  </constant>

  <constant name="OBJECT_TEMP_ON_REZ" type="integer" value="23" grid="sl os">
    <description lang="en">
<!-- TODO: add documentation -->
    </description>
  </constant>

  <constant name="JSON_APPEND" type="integer" value="-1" grid="sl">
    <description lang="en">
<!-- TODO: add documentation -->
    </description>
  </constant>

  <constant name="OBJECT_RETURN_PARCEL" type="integer" value="0x1" grid="sl">
    <description lang="en">
<!-- TODO: add documentation -->
    </description>
  </constant>

  <constant name="OBJECT_RETURN_PARCEL_OWNER" type="integer" value="0x2" grid="sl">
    <description lang="en">
<!-- TODO: add documentation -->
    </description>
  </constant>

  <constant name="OBJECT_RETURN_REGION" type="integer" value="0x4" grid="sl">
    <description lang="en">
<!-- TODO: add documentation -->
    </description>
  </constant>

  <constant name="ERR_GENERIC" type="integer" value="-1" grid="sl">
    <description lang="en">
<!-- TODO: add documentation -->
    </description>
  </constant>

  <constant name="ERR_PARCEL_PERMISSIONS" type="integer" value="-2" grid="sl">
    <description lang="en">
<!-- TODO: add documentation -->
    </description>
  </constant>

  <constant name="ERR_MALFORMED_PARAMS" type="integer" value="-3" grid="sl">
    <description lang="en">
<!-- TODO: add documentation -->
    </description>
  </constant>

  <constant name="ERR_RUNTIME_PERMISSIONS" type="integer" value="-4" grid="sl">
    <description lang="en">
<!-- TODO: add documentation -->
    </description>
  </constant>

  <constant name="ERR_THROTTLED" type="integer" value="-5" grid="sl">
    <description lang="en">
<!-- TODO: add documentation -->
    </description>
  </constant>

  <constant name="PRIM_NORMAL" type="integer" value="37" grid="sl os" version="sl:14.06.20.291351">
    <description lang="en">
<!-- TODO: add documentation -->
    </description>
  </constant>

  <constant name="PRIM_SPECULAR" type="integer" value="36" grid="sl os" version="sl:14.06.20.291351">
    <description lang="en">
<!-- TODO: add documentation -->
    </description>
  </constant>

  <constant name="PRIM_ALPHA_MODE" type="integer" value="38" grid="sl os" version="sl:14.06.20.291351">
    <description lang="en">
<!-- TODO: add documentation -->
    </description>
  </constant>

  <constant name="PRIM_ALPHA_MODE_NONE" type="integer" value="0" grid="sl os" version="sl:14.06.20.291351">
    <description lang="en">
<!-- TODO: add documentation -->
    </description>
  </constant>

  <constant name="PRIM_ALPHA_MODE_BLEND" type="integer" value="1" grid="sl os" version="sl:14.06.20.291351">
    <description lang="en">
<!-- TODO: add documentation -->
    </description>
  </constant>

  <constant name="PRIM_ALPHA_MODE_MASK" type="integer" value="2" grid="sl os" version="sl:14.06.20.291351">
    <description lang="en">
<!-- TODO: add documentation -->
    </description>
  </constant>

  <constant name="PRIM_ALPHA_MODE_EMISSIVE" type="integer" value="3" grid="sl os" version="sl:14.06.20.291351">
    <description lang="en">
<!-- TODO: add documentation -->
    </description>
  </constant>

  <constant name="XP_ERROR_NONE" type="integer" value="0" grid="sl" version="sl:14.07.18.292162">
    <description lang="en">
<!-- TODO: add documentation -->
    </description>
  </constant>

  <constant name="XP_ERROR_THROTTLED" type="integer" value="1" grid="sl" version="sl:14.07.18.292162">
    <description lang="en">
<!-- TODO: add documentation -->
    </description>
  </constant>

  <constant name="XP_ERROR_EXPERIENCES_DISABLED" type="integer" value="2" grid="sl" version="sl:14.07.18.292162">
    <description lang="en">
<!-- TODO: add documentation -->
    </description>
  </constant>

  <constant name="XP_ERROR_INVALID_PARAMETERS" type="integer" value="3" grid="sl" version="sl:14.07.18.292162">
    <description lang="en">
<!-- TODO: add documentation -->
    </description>
  </constant>

  <constant name="XP_ERROR_NOT_PERMITTED" type="integer" value="4" grid="sl" version="sl:14.07.18.292162">
    <description lang="en">
<!-- TODO: add documentation -->
    </description>
  </constant>

  <constant name="XP_ERROR_NO_EXPERIENCE" type="integer" value="5" grid="sl" version="sl:14.07.18.292162">
    <description lang="en">
<!-- TODO: add documentation -->
    </description>
  </constant>

  <constant name="XP_ERROR_NOT_FOUND" type="integer" value="6" grid="sl" version="sl:14.07.18.292162">
    <description lang="en">
<!-- TODO: add documentation -->
    </description>
  </constant>

  <constant name="XP_ERROR_INVALID_EXPERIENCE" type="integer" value="7" grid="sl" version="sl:14.07.18.292162">
    <description lang="en">
<!-- TODO: add documentation -->
    </description>
  </constant>

  <constant name="XP_ERROR_EXPERIENCE_DISABLED" type="integer" value="8" grid="sl" version="sl:14.07.18.292162">
    <description lang="en">
<!-- TODO: add documentation -->
    </description>
  </constant>

  <constant name="XP_ERROR_EXPERIENCE_SUSPENDED" type="integer" value="9" grid="sl" version="sl:14.07.18.292162">
    <description lang="en">
<!-- TODO: add documentation -->
    </description>
  </constant>

  <constant name="XP_ERROR_UNKNOWN_ERROR" type="integer" value="10" grid="sl" version="sl:14.07.18.292162">
    <description lang="en">
<!-- TODO: add documentation -->
    </description>
  </constant>

  <constant name="XP_ERROR_QUOTA_EXCEEDED" type="integer" value="11" grid="sl" version="sl:14.07.18.292162">
    <description lang="en">
<!-- TODO: add documentation -->
    </description>
  </constant>

  <constant name="XP_ERROR_STORE_DISABLED" type="integer" value="12" grid="sl" version="sl:14.07.18.292162">
    <description lang="en">
<!-- TODO: add documentation -->
    </description>
  </constant>

  <constant name="XP_ERROR_STORAGE_EXCEPTION" type="integer" value="13" grid="sl" version="sl:14.07.18.292162">
    <description lang="en">
<!-- TODO: add documentation -->
    </description>
  </constant>

  <constant name="XP_ERROR_KEY_NOT_FOUND" type="integer" value="14" grid="sl" version="sl:14.07.18.292162">
    <description lang="en">
<!-- TODO: add documentation -->
    </description>
  </constant>

  <constant name="XP_ERROR_RETRY_UPDATE" type="integer" value="15" grid="sl" version="sl:14.07.18.292162">
    <description lang="en">
<!-- TODO: add documentation -->
    </description>
  </constant>

  <constant name="XP_ERROR_MATURITY_EXCEEDED" type="integer" value="16" grid="sl" version="sl:14.07.18.292162">
    <description lang="en">
<!-- TODO: add documentation -->
    </description>
  </constant>

  <constant name="XP_ERROR_NOT_PERMITTED_LAND" type="integer" value="17" grid="sl" version="sl:15.01.23.298475">
    <description lang="en">
<!-- TODO: add documentation -->
    </description>
  </constant>

  <!-- Possibly added as a result of BUG-18251; however, we presume it was
       added with the rest of XP_ERROR_* constants. -->
  <constant name="XP_ERROR_REQUEST_PERM_TIMEOUT" type="integer" value="18" grid="sl" version="sl:15.01.23.298475">
    <description lang="en">
<!-- TODO: add documentation -->
    </description>
  </constant>

  <!-- The following three constants were added as a result of SVC-5923 -->
  <constant name="PASS_IF_NOT_HANDLED" type="integer" value="0" grid="sl" version="sl:1.40.0">
    <description lang="en">
Used with llPassTouches to only pass touches to the root if the touch event was not handled.
    </description>
  </constant>

  <constant name="PASS_ALWAYS" type="integer" value="1" grid="sl" version="sl:1.40.0">
    <description lang="en">
Used with llPassTouches to always pass touches to the root regardless of whether the touch event was handled or not.
    </description>
  </constant>

  <constant name="PASS_NEVER" type="integer" value="2" grid="sl" version="sl:1.40.0">
    <description lang="en">
Used with llPassTouches to never pass touches to the root.
    </description>
  </constant>
  <!-- End of constants added for SVC-5923 -->

  <constant name="OBJECT_PRIM_COUNT" type="integer" value="30" grid="sl os" version="sl:16.01.05.309639">
    <description lang="en">
<!-- TODO: add documentation -->
    </description>
  </constant>

  <constant name="OBJECT_TOTAL_INVENTORY_COUNT" type="integer" value="31" grid="sl os" version="sl:16.01.05.309639">
    <description lang="en">
<!-- TODO: add documentation -->
    </description>
  </constant>

  <constant name="OBJECT_REZZER_KEY" type="integer" value="32" grid="sl os" version="sl:16.01.19.310114">
    <description lang="en">
<!-- TODO: add documentation -->
    </description>
  </constant>

  <constant name="PRIM_ALLOW_UNSIT" type="integer" value="39" grid="sl os" version="sl:16.10.07.320397">
    <description lang="en">
<!-- TODO: add documentation -->
    </description>
  </constant>

  <constant name="PRIM_SCRIPTED_SIT_ONLY" type="integer" value="40" grid="sl os" version="sl:16.10.07.320397">
    <description lang="en">
<!-- TODO: add documentation -->
    </description>
  </constant>

  <constant name="PRIM_SIT_TARGET" type="integer" value="41" grid="sl os" version="sl:16.10.07.320397">
    <description lang="en">
<!-- TODO: add documentation -->
    </description>
  </constant>

  <constant name="OBJECT_GROUP_TAG" type="integer" value="33" grid="sl os" version="sl:16.11.02.321369">
    <description lang="en">
<!-- TODO: add documentation -->
    </description>
  </constant>

  <constant name="OBJECT_TEMP_ATTACHED" type="integer" value="34" grid="sl os" version="sl:16.11.02.321369">
    <description lang="en">
<!-- TODO: add documentation -->
    </description>
  </constant>

  <constant name="OBJECT_ATTACHED_SLOTS_AVAILABLE" type="integer" value="35" grid="sl os" version="sl:16.12.03.322072">
    <description lang="en">
<!-- TODO: add documentation -->
    </description>
  </constant>

  <constant name="SIT_NOT_EXPERIENCE" type="integer" value="-1" grid="sl" version="sl:16.10.07.320397">
    <description lang="en">
<!-- TODO: add documentation -->
    </description>
  </constant>

  <constant name="SIT_NO_EXPERIENCE_PERMISSION" type="integer" value="-2" grid="sl" version="sl:16.10.07.320397">
    <description lang="en">
<!-- TODO: add documentation -->
    </description>
  </constant>

  <constant name="SIT_NO_SIT_TARGET" type="integer" value="-3" grid="sl" version="sl:16.10.07.320397">
    <description lang="en">
<!-- TODO: add documentation -->
    </description>
  </constant>

  <constant name="SIT_INVALID_AGENT" type="integer" value="-4" grid="sl" version="sl:16.10.07.320397">
    <description lang="en">
<!-- TODO: add documentation -->
    </description>
  </constant>

  <constant name="SIT_INVALID_LINK" type="integer" value="-5" grid="sl" version="sl:16.10.07.320397">
    <description lang="en">
<!-- TODO: add documentation -->
    </description>
  </constant>

  <constant name="SIT_NO_ACCESS" type="integer" value="-6" grid="sl" version="sl:16.10.07.320397">
    <description lang="en">
<!-- TODO: add documentation -->
    </description>
  </constant>

  <constant name="SIT_INVALID_OBJECT" type="integer" value="-7" grid="sl" version="sl:16.10.07.320397">
    <description lang="en">
<!-- TODO: add documentation -->
    </description>
  </constant>

  <constant name="HTTP_USER_AGENT" type="integer" value="7" grid="sl" version="sl:17.06.13.327111">
    <description lang="en">
<!-- TODO: add documentation -->
    </description>
  </constant>

  <!-- Version is estimated, since there was no announcement. -->
  <constant name="HTTP_ACCEPT" type="integer" value="8" grid="sl" version="sl:17.06.13.327111">
    <description lang="en">
<!-- TODO: add documentation -->
    </description>
  </constant>

  <constant name="OBJECT_CREATION_TIME" type="integer" value="36" grid="sl os" version="sl:17.08.11.328159">
    <description lang="en">
<!-- TODO: add documentation -->
    </description>
  </constant>

  <constant name="OBJECT_SELECT_COUNT" type="integer" value="37" grid="sl os" version="sl:17.08.11.328159">
    <description lang="en">
<!-- TODO: add documentation -->
    </description>
  </constant>

  <constant name="OBJECT_SIT_COUNT" type="integer" value="38" grid="sl os" version="sl:17.08.11.328159">
    <description lang="en">
<!-- TODO: add documentation -->
    </description>
  </constant>

  <constant name="SKY_AMBIENT" type="integer" value="0" grid="sl" version="sl:18.11.02.521379">
    <description lang="en">
<!-- TODO: add documentation -->
    </description>
  </constant>

  <constant name="SKY_TEXTURE_DEFAULTS" type="integer" value="1" grid="sl" version="sl:18.11.02.521379">
    <description lang="en">
<!-- TODO: add documentation -->
    </description>
  </constant>

  <constant name="SKY_CLOUDS" type="integer" value="2" grid="sl" version="sl:18.11.02.521379">
    <description lang="en">
<!-- TODO: add documentation -->
    </description>
  </constant>

  <constant name="SKY_DENSITY_PROFILE_COUNTS" type="integer" value="3" status="unimplemented" grid="sl" version="sl:18.11.02.521379">
    <description lang="en">
<!-- TODO: add documentation -->
    </description>
  </constant>

  <constant name="SKY_DOME" type="integer" value="4" grid="sl" version="sl:18.11.02.521379">
    <description lang="en">
<!-- TODO: add documentation -->
    </description>
  </constant>

  <constant name="SKY_GAMMA" type="integer" value="5" grid="sl" version="sl:18.11.02.521379">
    <description lang="en">
<!-- TODO: add documentation -->
    </description>
  </constant>

  <constant name="SKY_GLOW" type="integer" value="6" grid="sl" version="sl:18.11.02.521379">
    <description lang="en">
<!-- TODO: add documentation -->
    </description>
  </constant>

  <constant name="SKY_LIGHT" type="integer" value="8" grid="sl" version="sl:18.11.02.521379">
    <description lang="en">
<!-- TODO: add documentation -->
    </description>
  </constant>

  <constant name="SKY_MOON" type="integer" value="9" grid="sl" version="sl:18.11.02.521379">
    <description lang="en">
<!-- TODO: add documentation -->
    </description>
  </constant>

  <constant name="SKY_PLANET" type="integer" value="10" grid="sl" version="sl:18.11.02.521379">
    <description lang="en">
<!-- TODO: add documentation -->
    </description>
  </constant>

  <constant name="SKY_REFRACTION" type="integer" value="11" grid="sl" version="sl:18.11.02.521379">
    <description lang="en">
<!-- TODO: add documentation -->
    </description>
  </constant>

  <constant name="SKY_STAR_BRIGHTNESS" type="integer" value="13" grid="sl" version="sl:18.11.02.521379">
    <description lang="en">
<!-- TODO: add documentation -->
    </description>
  </constant>

  <constant name="SKY_SUN" type="integer" value="14" grid="sl" version="sl:18.11.02.521379">
    <description lang="en">
<!-- TODO: add documentation -->
    </description>
  </constant>

  <!-- This has gone missing in the sim's keyword list and is not listed in the wiki; assuming it's obsolete -->
  <constant name="SKY_TRACKS" type="integer" value="15" grid="sl" version="sl:18.11.02.521379" status="deprecated">
    <description lang="en">
<!-- TODO: add documentation -->
    </description>
  </constant>

  <constant name="SKY_ABSORPTION_CONFIG" type="integer" value="16" status="unimplemented" grid="sl" version="sl:18.11.02.521379">
    <description lang="en">
<!-- TODO: add documentation -->
    </description>
  </constant>

  <constant name="SKY_MIE_CONFIG" type="integer" value="17" status="unimplemented" grid="sl" version="sl:18.11.02.521379">
    <description lang="en">
<!-- TODO: add documentation -->
    </description>
  </constant>

  <constant name="SKY_RAYLEIGH_CONFIG" type="integer" value="18" status="unimplemented" grid="sl" version="sl:18.11.02.521379">
    <description lang="en">
<!-- TODO: add documentation -->
    </description>
  </constant>

  <constant name="SKY_CLOUD_TEXTURE" type="integer" value="19" grid="sl" version="sl:18.11.02.521379">
    <description lang="en">
<!-- TODO: add documentation -->
    </description>
  </constant>

  <constant name="SKY_MOON_TEXTURE" type="integer" value="20" grid="sl" version="sl:18.11.02.521379">
    <description lang="en">
<!-- TODO: add documentation -->
    </description>
  </constant>

  <constant name="SKY_SUN_TEXTURE" type="integer" value="21" grid="sl" version="sl:18.11.02.521379">
    <description lang="en">
<!-- TODO: add documentation -->
    </description>
  </constant>

  <constant name="SKY_BLUE" type="integer" value="22" grid="sl" version="sl:2021-01-08.554811">
    <description lang="en">
<!-- TODO: add documentation -->
    </description>
  </constant>

  <constant name="SKY_HAZE" type="integer" value="23" grid="sl" version="sl:2021-01-08.554811">
    <description lang="en">
<!-- TODO: add documentation -->
    </description>
  </constant>

  <constant name="SKY_REFLECTION_PROBE_AMBIANCE" type="integer" value="24" grid="sl" version="sl:2021-01-08.554811">
    <description lang="en">
<!-- TODO: add documentation -->
    </description>
  </constant>

  <constant name="WATER_BLUR_MULTIPLIER" type="integer" value="100" grid="sl" version="sl:18.11.02.521379">
    <description lang="en">
<!-- TODO: add documentation -->
    </description>
  </constant>

  <constant name="WATER_NORMAL_TEXTURE" type="integer" value="107" grid="sl" version="sl:18.11.02.521379">
    <description lang="en">
<!-- TODO: add documentation -->
    </description>
  </constant>

  <constant name="WATER_FOG" type="integer" value="101" grid="sl" version="sl:18.11.02.521379">
    <description lang="en">
<!-- TODO: add documentation -->
    </description>
  </constant>

  <constant name="WATER_FRESNEL" type="integer" value="102" grid="sl" version="sl:18.11.02.521379">
    <description lang="en">
<!-- TODO: add documentation -->
    </description>
  </constant>

  <constant name="WATER_TEXTURE_DEFAULTS" type="integer" value="103" grid="sl" version="sl:18.11.02.521379">
    <description lang="en">
<!-- TODO: add documentation -->
    </description>
  </constant>

  <constant name="WATER_NORMAL_SCALE" type="integer" value="104" grid="sl" version="sl:18.11.02.521379">
    <description lang="en">
<!-- TODO: add documentation -->
    </description>
  </constant>

  <constant name="WATER_REFRACTION" type="integer" value="105" grid="sl" version="sl:18.11.02.521379">
    <description lang="en">
<!-- TODO: add documentation -->
    </description>
  </constant>

  <constant name="WATER_WAVE_DIRECTION" type="integer" value="106" grid="sl" version="sl:18.11.02.521379">
    <description lang="en">
<!-- TODO: add documentation -->
    </description>
  </constant>

  <constant name="INVENTORY_SETTING" type="integer" value="56" grid="sl os" version="sl:19.02.01.523934">
    <description lang="en">
<!-- TODO: add documentation -->
    </description>
  </constant>

  <constant name="ENVIRONMENT_DAYINFO" type="integer" value="200" grid="sl" version="sl:19.02.01.523934">
    <description lang="en">
<!-- TODO: add documentation -->
    </description>
  </constant>

  <constant name="ENV_INVALID_AGENT" type="integer" value="-4" grid="sl" version="sl:19.02.01.523934">
    <description lang="en">
<!-- TODO: add documentation -->
    </description>
  </constant>

  <constant name="ENV_INVALID_RULE" type="integer" value="-5" grid="sl" version="sl:19.02.01.523934">
    <description lang="en">
<!-- TODO: add documentation -->
    </description>
  </constant>

  <constant name="ENV_NOT_EXPERIENCE" type="integer" value="-1" grid="sl" version="sl:19.02.01.523934">
    <description lang="en">
<!-- TODO: add documentation -->
    </description>
  </constant>

  <constant name="ENV_NO_ENVIRONMENT" type="integer" value="-3" grid="sl" version="sl:19.02.01.523934">
    <description lang="en">
<!-- TODO: add documentation -->
    </description>
  </constant>

  <constant name="ENV_NO_EXPERIENCE_PERMISSION" type="integer" value="-2" grid="sl" version="sl:19.02.01.523934">
    <description lang="en">
<!-- TODO: add documentation -->
    </description>
  </constant>

  <constant name="ENV_VALIDATION_FAIL" type="integer" value="-6" grid="sl" version="sl:19.02.01.523934">
    <description lang="en">
<!-- TODO: add documentation -->
    </description>
  </constant>

  <constant name="ENV_NO_EXPERIENCE_LAND" type="integer" value="-7" grid="sl" version="sl:19.02.16.524516">
    <description lang="en">
<!-- TODO: add documentation -->
    </description>
  </constant>

  <!-- Note: This constant was missed from this database for a long time and the version it was released is probably near the time it was documented,
    which is August 20, 2019 - see http://wiki.secondlife.com/w/index.php?title=LlSetAgentEnvironment&diff=1208681&oldid=1208540
  -->
  <constant name="ENV_THROTTLE" type="integer" value="-8" grid="sl" version="sl:2020-02-14T20:17:32.536748">
    <description lang="en">
<!-- TODO: add documentation -->
    </description>
  </constant>

  <constant name="OBJECT_ANIMATED_COUNT" type="integer" value="39" grid="sl os" version="sl:19.06.11.528038">
    <description lang="en">
<!-- TODO: add documentation -->
    </description>
  </constant>

  <constant name="OBJECT_ANIMATED_SLOTS_AVAILABLE" type="integer" value="40" grid="sl os" version="sl:19.06.11.528038">
    <description lang="en">
<!-- TODO: add documentation -->
    </description>
  </constant>

  <constant name="OBJECT_ACCOUNT_LEVEL" type="integer" value="41" grid="sl" version="sl:2022-02-02.568051">
    <description lang="en">
<!-- TODO: add documentation -->
    </description>
  </constant>

  <constant name="TARGETED_EMAIL_ROOT_CREATOR" type="integer" value="1" grid="sl os" version="2020-04-10T18:39:41.540037" status="unimplemented">
    <description lang="en">
<!-- TODO: add documentation -->
    </description>
  </constant>

  <constant name="TARGETED_EMAIL_OBJECT_OWNER" type="integer" value="2" grid="sl os" version="2020-04-10T18:39:41.540037">
    <description lang="en">
<!-- TODO: add documentation -->
    </description>
  </constant>

  <constant name="HTTP_EXTENDED_ERROR" type="integer" value="9" grid="sl" version="sl:2021-01-20.555189">
    <description lang="en">
<!-- TODO: add documentation -->
    </description>
  </constant>

  <constant name="PRIM_PROJECTOR" type="integer" value="42" grid="sl" version="sl:2021-10-25.565008">
    <description lang="en">
<!-- TODO: add documentation -->
    </description>
  </constant>

  <constant name="PRIM_CLICK_ACTION" type="integer" value="43" grid="sl" version="sl:2023-09-07.6113592855">
    <description lang="en">
<!-- TODO: add documentation -->
    </description>
  </constant>

  <constant name="PARCEL_DETAILS_PRIM_CAPACITY" type="integer" value="7" grid="sl" version="sl:2022-04-21.571166">
    <!-- Version unsure -->
  </constant>

  <constant name="PARCEL_DETAILS_PRIM_USED" type="integer" value="8" grid="sl" version="sl:2022-04-21.571166">
    <!-- Version unsure -->
  </constant>

  <constant name="PARCEL_DETAILS_LANDING_POINT" type="integer" value="9" grid="sl" version="sl:2022-04-21.571166">
  </constant>

  <constant name="PARCEL_DETAILS_LANDING_LOOKAT" type="integer" value="10" grid="sl" version="sl:2022-04-21.571166">
  </constant>

  <constant name="PARCEL_DETAILS_TP_ROUTING" type="integer" value="11" grid="sl" version="sl:2022-04-21.571166">
  </constant>

  <constant name="PARCEL_DETAILS_FLAGS" type="integer" value="12" grid="sl" version="sl:2022-04-21.571166">
  </constant>

  <constant name="PARCEL_DETAILS_SCRIPT_DANGER" type="integer" value="13" grid="sl" version="sl:2022-04-21.571166">
  </constant>

  <constant name="TP_ROUTING_BLOCKED" type="integer" value="0" grid="sl" version="sl:2022-04-21.571166">
  </constant>

  <constant name="TP_ROUTING_LANDINGP" type="integer" value="1" grid="sl" version="sl:2022-04-21.571166">
  </constant>

  <constant name="TP_ROUTING_FREE" type="integer" value="2" grid="sl" version="sl:2022-04-21.571166">
  </constant>

  <constant name="OBJECT_MATERIAL" type="integer" value="42" grid="sl" version="sl:2022-04-21.571166">
  </constant>

  <constant name="OBJECT_MASS" type="integer" value="43" grid="sl" version="sl:2022-04-21.571166">
  </constant>

  <constant name="OBJECT_TEXT" type="integer" value="44" grid="sl" version="sl:2022-04-21.571166">
  </constant>

  <constant name="OBJECT_REZ_TIME" type="integer" value="45" grid="sl" version="sl:2022-04-21.571166">
  </constant>

  <constant name="OBJECT_LINK_NUMBER" type="integer" value="46" grid="sl" version="sl:2022-04-21.571166">
  </constant>

  <constant name="OBJECT_SCALE" type="integer" value="47" grid="sl" version="sl:2022-04-21.571166">
  </constant>

  <constant name="OBJECT_TEXT_COLOR" type="integer" value="48" grid="sl" version="sl:2022-04-21.571166">
  </constant>

  <constant name="OBJECT_TEXT_ALPHA" type="integer" value="49" grid="sl" version="sl:2022-04-21.571166">
  </constant>

  <constant name="STATUS_DIE_AT_NO_ENTRY" type="integer" value="0x800" grid="sl" version="sl:2022-08-12.574216"/>

  <constant name="ENV_NO_PERMISSIONS" type="integer" value="-9" grid="sl" version="sl:2022-08-12.574216"/>

  <constant name="LINKSETDATA_RESET" type="integer" value="0" grid="sl" version="sl:2022-11-04.576376">
    <description lang="en">
The linkset's datastore has been cleared by a call to llLinksetDataReset.
    </description>
  </constant>

  <constant name="LINKSETDATA_UPDATE" type="integer" value="1" grid="sl" version="sl:2022-11-04.576376">
    <description lang="en">
A key in the linkset's datastore has been assigned a new value with llLinksetDataWrite
    </description>
  </constant>

  <constant name="LINKSETDATA_DELETE" type="integer" value="2" grid="sl" version="sl:2022-11-04.576376">
    <description lang="en">
A key in the linkset's datastore has been deleted. Either through a call to llLinksetDataDelete or llLinksetDataWrite with an empty value.
    </description>
  </constant>

  <constant name="LINKSETDATA_MULTIDELETE" type="integer" value="3" grid="sl" version="2023-07-14.581036">
    <description lang="en">
A comma separated list of the keys in the linkset's datastore which have been deleted through a call to llLinksetDataDeleteFound.
    </description>
  </constant>

  <constant name="LINKSETDATA_OK" type="integer" value="0" grid="sl" version="sl:2022-11-04.576376"/>

  <constant name="LINKSETDATA_EMEMORY" type="integer" value="1" grid="sl" version="sl:2022-11-04.576376"/>

  <constant name="LINKSETDATA_ENOKEY" type="integer" value="2" grid="sl" version="sl:2022-11-04.576376"/>

  <constant name="LINKSETDATA_EPROTECTED" type="integer" value="3" grid="sl" version="sl:2022-11-04.576376"/>

  <constant name="LINKSETDATA_NOTFOUND" type="integer" value="4" grid="sl" version="sl:2022-11-04.576376"/>

  <constant name="LINKSETDATA_NOUPDATE" type="integer" value="5" grid="sl" version="sl:2022-11-04.576376"/>

  <constant name="SOUND_PLAY" type="integer" value="0x00" grid="sl" version="sl:2023-01-11.577595"/>

  <constant name="SOUND_LOOP" type="integer" value="0x01" grid="sl" version="sl:2023-01-11.577595"/>

  <constant name="SOUND_TRIGGER" type="integer" value="0x02" grid="sl" version="sl:2023-01-11.577595"/>

  <constant name="SOUND_SYNC" type="integer" value="0x04" grid="sl" version="sl:2023-01-11.577595"/>

  <!-- These constants' exact appearance version is unknown. The version
       specified is the one where it was first seen by the maintainer. -->
  <constant name="SIM_STAT_PHYSICS_FPS" type="integer" value="1" grid="sl" version="sl:2023-03-24.579022">
    <description lang="en">
Physics simulation FPS.
    </description>
  </constant>

  <constant name="SIM_STAT_AGENT_UPDATES" type="integer" value="2" grid="sl" version="sl:2023-03-24.579022">
    <description lang="en">
Agent updates per second.
    </description>
  </constant>

  <constant name="SIM_STAT_FRAME_MS" type="integer" value="3" grid="sl" version="sl:2023-03-24.579022">
    <description lang="en">
Total frame time.
    </description>
  </constant>

  <constant name="SIM_STAT_NET_MS" type="integer" value="4" grid="sl" version="sl:2023-03-24.579022">
    <description lang="en">
Time spent in 'network' segment of simulation frame.
    </description>
  </constant>

  <constant name="SIM_STAT_OTHER_MS" type="integer" value="5" grid="sl" version="sl:2023-03-24.579022">
    <description lang="en">
Main simulation segment of frame, encapsulating task, script and misc. updates.
    </description>
  </constant>

  <constant name="SIM_STAT_PHYSICS_MS" type="integer" value="6" grid="sl" version="sl:2023-03-24.579022">
    <description lang="en">
Time spent in 'physics' segment of simulation frame.
    </description>
  </constant>

  <constant name="SIM_STAT_AGENT_MS" type="integer" value="7" grid="sl" version="sl:2023-03-24.579022">
    <description lang="en">
Time spent in 'agent' segment of simulation frame.
    </description>
  </constant>

  <constant name="SIM_STAT_IMAGE_MS" type="integer" value="8" grid="sl" version="sl:2023-03-24.579022">
    <description lang="en">
Time spent in 'image' segment of simulation frame.
    </description>
  </constant>

  <constant name="SIM_STAT_SCRIPT_MS" type="integer" value="9" grid="sl" version="sl:2023-03-24.579022">
    <description lang="en">
Time spent in 'script' segment of simulation frame.
    </description>
  </constant>

  <constant name="SIM_STAT_AGENT_COUNT" type="integer" value="10" grid="sl" version="sl:2023-03-24.579022">
    <description lang="en">
Number of agents in region.
    </description>
  </constant>

  <constant name="SIM_STAT_CHILD_AGENT_COUNT" type="integer" value="11" grid="sl" version="sl:2023-03-24.579022">
    <description lang="en">
Number of child (neighboring) agents in region.
    </description>
  </constant>

  <constant name="SIM_STAT_ACTIVE_SCRIPT_COUNT" type="integer" value="12" grid="sl" version="sl:2023-03-24.579022">
    <description lang="en">
Number of active scripts in region.
    </description>
  </constant>

  <constant name="SIM_STAT_PACKETS_IN" type="integer" value="13" grid="sl" version="sl:2023-03-24.579022">
    <description lang="en">
Average packets in per second.
    </description>
  </constant>

  <constant name="SIM_STAT_PACKETS_OUT" type="integer" value="14" grid="sl" version="sl:2023-03-24.579022">
    <description lang="en">
Average packets out per second.
    </description>
  </constant>

  <constant name="SIM_STAT_ASSET_DOWNLOADS" type="integer" value="15" grid="sl" version="sl:2023-03-24.579022">
    <description lang="en">
Pending asset download count.
    </description>
  </constant>

  <constant name="SIM_STAT_ASSET_UPLOADS" type="integer" value="16" grid="sl" version="sl:2023-03-24.579022">
    <description lang="en">
Pending asset upload count.
    </description>
  </constant>

  <constant name="SIM_STAT_UNACKED_BYTES" type="integer" value="17" grid="sl" version="sl:2023-03-24.579022">
    <description lang="en">
Total unacknowledged bytes.
    </description>
  </constant>

  <constant name="SIM_STAT_PHYSICS_STEP_MS" type="integer" value="18" grid="sl" version="sl:2023-03-24.579022">
    <description lang="en">
Average physics step time.
    </description>
  </constant>

  <constant name="SIM_STAT_PHYSICS_SHAPE_MS" type="integer" value="19" grid="sl" version="sl:2023-03-24.579022">
    <description lang="en">
Average physics 'shape' segment update time.
    </description>
  </constant>

  <constant name="SIM_STAT_PHYSICS_OTHER_MS" type="integer" value="20" grid="sl" version="sl:2023-03-24.579022">
    <description lang="en">
Average physics 'other' segment update time.
    </description>
  </constant>

  <constant name="SIM_STAT_SCRIPT_EPS" type="integer" value="21" grid="sl" version="sl:2023-03-24.579022">
    <description lang="en">
Script events per second.
    </description>
  </constant>

  <constant name="SIM_STAT_SPARE_MS" type="integer" value="22" grid="sl" version="sl:2023-03-24.579022">
    <description lang="en">
Spare time left after frame.
    </description>
  </constant>

  <constant name="SIM_STAT_SLEEP_MS" type="integer" value="23" grid="sl" version="sl:2023-03-24.579022">
    <description lang="en">
Time spent sleeping.
    </description>
  </constant>

  <constant name="SIM_STAT_IO_PUMP_MS" type="integer" value="24" grid="sl" version="sl:2023-03-24.579022">
    <description lang="en">
PumpIO time.
    </description>
  </constant>

  <constant name="SIM_STAT_SCRIPT_RUN_PCT" type="integer" value="25" grid="sl" version="sl:2023-03-24.579022">
    <description lang="en">
Percent of scripts run during frame.
    </description>
  </constant>

  <constant name="SIM_STAT_AI_MS" type="integer" value="26" grid="sl" version="sl:2023-03-24.579022">
    <description lang="en">
Time spent on AI step.
<<<<<<< HEAD
=======
    </description>
  </constant>

  <constant name="REZ_PARAM" type="integer" value="0" grid="sl" version="sl:2024-01-19.7590161929">
    <description lang="en">
Used with llRezObjectWithParams to set the parameter to pass to the rezzed object. Similar to the last parameter of llRezObject/llRezAtRoot. Followed by: integer param.
    </description>
  </constant>

  <constant name="REZ_FLAGS" type="integer" value="1" grid="sl" version="sl:2024-01-19.7590161929">
    <description lang="en">
Used with llRezObjectWithParams to set flags for the rezzed object (a bitwise combination of REZ_FLAG_*). Followed by: integer flags.
    </description>
  </constant>

  <constant name="REZ_FLAG_TEMP" type="integer" value="1" grid="sl" version="sl:2024-01-19.7590161929">
    <description lang="en">
Flag for REZ_FLAGS that sets the rezzed object to temporary.
    </description>
  </constant>

  <constant name="REZ_FLAG_PHYSICAL" type="integer" value="2" grid="sl" version="sl:2024-01-19.7590161929">
    <description lang="en">
Flag for REZ_FLAGS that sets the rezzed object to physical.
    </description>
  </constant>

  <constant name="REZ_FLAG_PHANTOM" type="integer" value="4" grid="sl" version="sl:2024-01-19.7590161929">
    <description lang="en">
Flag for REZ_FLAGS that sets the rezzed object to phantom.
    </description>
  </constant>

  <constant name="REZ_FLAG_DIE_ON_COLLIDE" type="integer" value="8" grid="sl" version="sl:2024-01-19.7590161929">
    <description lang="en">
Flag for REZ_FLAGS that will make the rezzed object die when it collides with another object.
    </description>
  </constant>

  <constant name="REZ_FLAG_DIE_ON_NOENTRY" type="integer" value="16" grid="sl" version="sl:2024-01-19.7590161929">
    <description lang="en">
Flag for REZ_FLAGS that will make the rezzed object die if it enters a parcel that doesn't allow entry of objects.
    </description>
  </constant>

  <constant name="REZ_FLAG_NO_COLLIDE_OWNER" type="integer" value="32" grid="sl" version="sl:2024-01-19.7590161929">
    <description lang="en">
Flag for REZ_FLAGS that will make the rezzed object not to trigger collision events or damage when it collides with its owner.
    </description>
  </constant>

  <constant name="REZ_FLAG_NO_COLLIDE_FAMILY" type="integer" value="64" grid="sl" version="sl:2024-01-19.7590161929">
    <description lang="en">
Flag for REZ_FLAGS that will make the rezzed object not to trigger collision events when it collides with other objets rezzed by the same rezzer.
    </description>
  </constant>

  <constant name="REZ_FLAG_BLOCK_GRAB_OBJECT" type="integer" value="128" grid="sl" version="sl:2024-01-19.7590161929">
    <description lang="en">
Flag for REZ_FLAGS that sets the STATUS_BLOCK_GRAB_OBJECT of the rezzed object to TRUE, thus blocking the possibility of grabbing and moving around the object.
    </description>
  </constant>

  <constant name="REZ_POS" type="integer" value="2" grid="sl" version="sl:2024-01-19.7590161929">
    <description lang="en">
Used with llRezObjectWithParams to set the position the object will be rezzed at. Followed by: vector pos, integer relative, integer at_root.
    </description>
  </constant>

  <constant name="REZ_ROT" type="integer" value="3" grid="sl" version="sl:2024-01-19.7590161929">
    <description lang="en">
Used with llRezObjectWithParams to set the rotation the object will be rezzed with. Followed by: rotation rot, integer relative.
    </description>
  </constant>

  <constant name="REZ_VEL" type="integer" value="4" grid="sl" version="sl:2024-01-19.7590161929">
    <description lang="en">
Used with llRezObjectWithParams to set the initial velocity of the object being rezzed. Followed by: vector velocity, integer local, integer inherit.
    </description>
  </constant>

  <constant name="REZ_ACCEL" type="integer" value="5" grid="sl" version="sl:2024-01-19.7590161929">
    <description lang="en">
Used with llRezObjectWithParams to set the force to apply to the object being rezzed. Followed by: vector force, integer local.
    </description>
  </constant>

  <constant name="REZ_OMEGA" type="integer" value="7" grid="sl" version="sl:2024-01-19.7590161929">
    <description lang="en">
Used with llRezObjectWithParams to set the target omega (angular velocity) of the object. Followed by: vector axis, integer local, float spin, float gain.
    </description>
  </constant>

  <constant name="REZ_DAMAGE" type="integer" value="8" grid="sl" version="sl:2024-01-19.7590161929">
    <description lang="en">
Used with llRezObjectWithParams to set the damage that the object will cause when colliding with an agent. Followed by: float damage.
    </description>
  </constant>

  <constant name="REZ_SOUND" type="integer" value="9" grid="sl" version="sl:2024-01-19.7590161929">
    <description lang="en">
Used with llRezObjectWithParams to attach a sound to the rezzed object. Followed by: string sound, float volume, integer loop.
    </description>
  </constant>

  <constant name="REZ_SOUND_COLLIDE" type="integer" value="10" grid="sl" version="sl:2024-01-19.7590161929">
    <description lang="en">
Used with llRezObjectWithParams to set the collision sound of the rezzed object. Followed by: string sound, float volume.
    </description>
  </constant>

  <constant name="REZ_LOCK_AXES" type="integer" value="11" grid="sl" version="sl:2024-01-19.7590161929">
    <description lang="en">
Used with llRezObjectWithParams to lock an object's rotation over the given axes. The nonzero components of the vector will prevent rotation over the corresponding axes. Followed by: vector axes.
    </description>
  </constant>

  <constant name="PRIM_SIT_FLAGS" type="integer" value="50" grid="sl" version="sl:2024-02-21.7995320426">
    <description lang="en">
Used with the llSetPrimitiveParams family of functions to set or get the sit flags of the current or the given prim. Followed by flags (an integer combining SIT_FLAG_* constants).
    </description>
  </constant>

  <constant name="SIT_FLAG_SIT_TARGET" type="integer" value="1" grid="sl" version="sl:2024-02-21.7995320426">
    <description lang="en">
Used with llGetLinkSitFlags to indicate whether the given prim has a sit target set.
    </description>
  </constant>

  <constant name="SIT_FLAG_ALLOW_UNSIT" type="integer" value="2" grid="sl" version="sl:2024-02-21.7995320426">
    <description lang="en">
Used with llGet/SetLinkSitFlags to allow an avatar to unsit from the given prim. Only applies to avatars that were sat with llSitOnLink.
    </description>
  </constant>

  <constant name="SIT_FLAG_SCRIPTED_ONLY" type="integer" value="4" grid="sl" version="sl:2024-02-21.7995320426">
    <description lang="en">
Used with llGet/SetLinkSitFlags to prevent (or remove the restriction for) an avatar from manually sitting on a prim.
    </description>
  </constant>

  <constant name="SIT_FLAG_NO_COLLIDE" type="integer" value="16" grid="sl" version="sl:2024-02-21.7995320426">
    <description lang="en">
Used with llGet/SetLinkSitFlags to disable or enable the collision volume for an agent that sits on the given prim.
>>>>>>> 5c512afd
    </description>
  </constant>

  <!-- String constants -->

  <constant name="NULL_KEY" type="string" value="00000000-0000-0000-0000-000000000000">
    <description lang="en">
Indicates an empty key
    </description>
  </constant>

  <constant name="EOF" type="string" value="\n\n\n">
    <description lang="en">
Indicates an attempt to read past the last line of a notecard.
    </description>
  </constant>

  <constant name="NAK" type="string" value="\n\x15\n" grid="sl" version="sl:2024-02-21.7995320426">
    <description lang="en">
Used with llGetNotecardLineSync, indicates that the given notecard could not be read, was not cached or was dropped from the cache.
    </description>
  </constant>

  <constant name="TEXTURE_BLANK" type="string" value="5748decc-f629-461c-9a36-a35a221fe21f">
    <description lang="en">
UUID for the "Blank" texture
    </description>
  </constant>

  <constant name="TEXTURE_DEFAULT" type="string" value="89556747-24cb-43ed-920b-47caed15465f">
    <description lang="en">
Alias for TEXTURE_PLYWOOD
    </description>
  </constant>

  <constant name="TEXTURE_MEDIA" type="string" value="8b5fec65-8d8d-9dc5-cda8-8fdf2716e361">
    <description lang="en">
UUID for the "Default Media" texture
    </description>
  </constant>

  <constant name="TEXTURE_PLYWOOD" type="string" value="89556747-24cb-43ed-920b-47caed15465f">
    <description lang="en">
UUID for the default "Plywood" texture
    </description>
  </constant>

  <constant name="TEXTURE_TRANSPARENT" type="string" value="8dcd4a48-2d37-4909-9f78-f7a9eb4ef903">
    <description lang="en">
UUID for the "Default Transparent" texture
    </description>
  </constant>


  <!-- These constants were first noticed at version 19.05.17.527341. Not sure which version they were actually introduced at. -->
  <!-- Also, yay for consistency (TEXTURE_xxx vs IMG_xxx). -->
  <constant name="IMG_USE_BAKED_AUX1" type="string" value="9742065b-19b5-297c-858a-29711d539043" grid="sl os" version="sl:19.05.17.527341">
    <description lang="en">
<!-- TODO: add documentation -->
    </description>
  </constant>

  <constant name="IMG_USE_BAKED_AUX2" type="string" value="03642e83-2bd1-4eb9-34b4-4c47ed586d2d" grid="sl os" version="sl:19.05.17.527341">
    <description lang="en">
<!-- TODO: add documentation -->
    </description>
  </constant>

  <constant name="IMG_USE_BAKED_AUX3" type="string" value="edd51b77-fc10-ce7a-4b3d-011dfc349e4f" grid="sl os" version="sl:19.05.17.527341">
    <description lang="en">
<!-- TODO: add documentation -->
    </description>
  </constant>

  <constant name="IMG_USE_BAKED_EYES" type="string" value="52cc6bb6-2ee5-e632-d3ad-50197b1dcb8a" grid="sl os" version="sl:19.05.17.527341">
    <description lang="en">
<!-- TODO: add documentation -->
    </description>
  </constant>

  <constant name="IMG_USE_BAKED_HAIR" type="string" value="09aac1fb-6bce-0bee-7d44-caac6dbb6c63" grid="sl os" version="sl:19.05.17.527341">
    <description lang="en">
<!-- TODO: add documentation -->
    </description>
  </constant>

  <constant name="IMG_USE_BAKED_HEAD" type="string" value="5a9f4a74-30f2-821c-b88d-70499d3e7183" grid="sl os" version="sl:19.05.17.527341">
    <description lang="en">
<!-- TODO: add documentation -->
    </description>
  </constant>

  <constant name="IMG_USE_BAKED_LEFTARM" type="string" value="ff62763f-d60a-9855-890b-0c96f8f8cd98" grid="sl os" version="sl:19.05.17.527341">
    <description lang="en">
<!-- TODO: add documentation -->
    </description>
  </constant>

  <constant name="IMG_USE_BAKED_LEFTLEG" type="string" value="8e915e25-31d1-cc95-ae08-d58a47488251" grid="sl os" version="sl:19.05.17.527341">
    <description lang="en">
<!-- TODO: add documentation -->
    </description>
  </constant>

  <constant name="IMG_USE_BAKED_LOWER" type="string" value="24daea5f-0539-cfcf-047f-fbc40b2786ba" grid="sl os" version="sl:19.05.17.527341">
    <description lang="en">
<!-- TODO: add documentation -->
    </description>
  </constant>

  <constant name="IMG_USE_BAKED_SKIRT" type="string" value="43529ce8-7faa-ad92-165a-bc4078371687" grid="sl os" version="sl:19.05.17.527341">
    <description lang="en">
<!-- TODO: add documentation -->
    </description>
  </constant>

  <constant name="IMG_USE_BAKED_UPPER" type="string" value="ae2de45c-d252-50b8-5c6e-19f39ce79317" grid="sl os" version="sl:19.05.17.527341">
    <description lang="en">
<!-- TODO: add documentation -->
    </description>
  </constant>


  <constant name="URL_REQUEST_GRANTED" type="string" value="URL_REQUEST_GRANTED">
    <description lang="en">
Used with http_request when a public URL is successfully granted
    </description>
  </constant>

  <constant name="URL_REQUEST_DENIED" type="string" value="URL_REQUEST_DENIED">
    <description lang="en">
Used with http_request when a public URL is not available
    </description>
  </constant>

  <constant name="JSON_INVALID" type="string" value="&#xFDD0;" grid="sl os">
    <description lang="en">
<!-- TODO: add documentation -->
    </description>
  </constant>

  <constant name="JSON_OBJECT" type="string" value="&#xFDD1;" grid="sl os">
    <description lang="en">
<!-- TODO: add documentation -->
    </description>
  </constant>

  <constant name="JSON_ARRAY" type="string" value="&#xFDD2;" grid="sl os">
    <description lang="en">
<!-- TODO: add documentation -->
    </description>
  </constant>

  <constant name="JSON_NUMBER" type="string" value="&#xFDD3;" grid="sl os">
    <description lang="en">
<!-- TODO: add documentation -->
    </description>
  </constant>

  <constant name="JSON_STRING" type="string" value="&#xFDD4;" grid="sl os">
    <description lang="en">
<!-- TODO: add documentation -->
    </description>
  </constant>

  <constant name="JSON_NULL" type="string" value="&#xFDD5;" grid="sl os">
    <description lang="en">
<!-- TODO: add documentation -->
    </description>
  </constant>

  <constant name="JSON_TRUE" type="string" value="&#xFDD6;" grid="sl os">
    <description lang="en">
<!-- TODO: add documentation -->
    </description>
  </constant>

  <constant name="JSON_FALSE" type="string" value="&#xFDD7;" grid="sl os">
    <description lang="en">
<!-- TODO: add documentation -->
    </description>
  </constant>

  <constant name="JSON_DELETE" type="string" value="&#xFDD8;" grid="sl os">
    <description lang="en">
<!-- TODO: add documentation -->
    </description>
  </constant>

  <constant name="JSON_APPEND" type="string" value="-1" grid="os">
    <description lang="en">
<!-- TODO: add documentation -->
    </description>
  </constant>


<!-- These are actually strings without a constant, returned in the transaction_result() event. Maybe one is added some day...
  <constant name="LINDENDOLLAR_ENTITYDOESNOTEXIST" type="string" value="LINDENDOLLAR_ENTITYDOESNOTEXIST"/>
  <constant name="LINDENDOLLAR_INSUFFICIENTFUNDS" type="string" value="LINDENDOLLAR_INSUFFICIENTFUNDS"/>
  <constant name="LINDENDOLLAR_BADCLOCKSKEW" type="string" value="LINDENDOLLAR_BADCLOCKSKEW"/>
  <constant name="INVALID_AGENT" type="string" value="INVALID_AGENT"/>
  <constant name="INVALID_AMOUNT" type="string" value="INVALID_AMOUNT"/>
  <constant name="THROTTLED" type="string" value="THROTTLED"/>
  <constant name="MISSING_PERMISSION_DEBIT" type="string" value="MISSING_PERMISSION_DEBIT"/>
  <constant name="GROUP_OWNED" type="string" value="GROUP_OWNED"/>
  <constant name="TRANSFERS_DISABLED" type="string" value="TRANSFERS_DISABLED"/>
  <constant name="EXPIRED" type="string" value="EXPIRED"/>
  <constant name="SERVICE_ERROR" type="string" value="SERVICE_ERROR"/>
-->

<!-- These constants were in en_sl.dic but don't have a corresponding constant in LSL:
    PRIM_BUMP_
    PRIM_FULL
    VEHICLE_HOVER_GLOBAL_HEIGHT
    VEHICLE_HOVER_TERRAIN_ONLY
    VEHICLE_HOVER_WATER_ONLY
    PSYS_PART_BEAM_MASK
    LL_PART_HUD
    LL_PART_DEAD_MASK
    LL_PART_RANDOM_ACCEL_MASK
    LL_PART_RANDOM_VEL_MASK
    LL_PART_TRAIL_MASK
-->

<!-- This one is documented in the wiki as a feature request, but not implemented as of 2013-01-01:
    PRIM_PHYSICS_MATERIAL
-->


  <!-- Float constants -->

  <constant name="PI" type="float" value="3.14159265" grid="sl aa">
    <description lang="en">
3.1415926535897932384626433832795
    </description>
  </constant>

  <constant name="PI" type="float" value="3.14159274f" grid="os"/>

  <constant name="TWO_PI" type="float" value="6.2831853" grid="sl aa">
    <description lang="en">
6.283185307179586476925286766559
    </description>
  </constant>

  <constant name="TWO_PI" type="float" value="6.28318548f" grid="os"/>

  <constant name="PI_BY_TWO" type="float" value="1.57079633" grid="sl aa">
    <description lang="en">
1.5707963267948966192313216916398
    </description>
  </constant>

  <constant name="PI_BY_TWO" type="float" value="1.57079637f" grid="os"/>

  <constant name="DEG_TO_RAD" type="float" value="0.017453293" grid="sl aa">
    <description lang="en">
To convert from degrees to radians
    </description>
  </constant>

  <constant name="DEG_TO_RAD" type="float" value="0.01745329238f" grid="os"/>

  <constant name="RAD_TO_DEG" type="float" value="57.2957795" grid="sl aa">
    <description lang="en">
To convert from radians to degrees
    </description>
  </constant>

  <constant name="RAD_TO_DEG" type="float" value="57.29578f" grid="os"/>

  <constant name="SQRT2" type="float" value="1.41421356" grid="sl aa">
    <description lang="en">
1.4142135623730950488016887242097
    </description>
  </constant>

  <constant name="SQRT2" type="float" value="1.414213538f" grid="os"/>

  <!-- Vector and rotation constants -->

  <constant name="ZERO_VECTOR" type="vector" value="&lt;0.0, 0.0, 0.0&gt;">
    <description lang="en">
&lt;0.0, 0.0, 0.0&gt;
    </description>
  </constant>

  <constant name="TOUCH_INVALID_TEXCOORD" type="vector" value="&lt;-1.0, -1.0, 0.0&gt;">
    <description lang="en">
Value returned by llDetectedTouchUV and llDetectedTouchST when the touch position is not valid
    </description>
  </constant>

  <constant name="TOUCH_INVALID_VECTOR" type="vector" value="&lt;0.0, 0.0, 0.0&gt;">
    <description lang="en">
Value returned by llDetectedTouchPos, llDetectedTouchNormal, and llDetectedTouchBinormal when the touch position is not valid
    </description>
  </constant>

  <constant name="ZERO_ROTATION" type="rotation" value="&lt;0.0, 0.0, 0.0, 1.0&gt;">
    <description lang="en">
&lt;0.0, 0.0, 0.0, 1.0&gt;
    </description>
  </constant>


  <!-- OpenSim/Aurora constants -->

  <constant name="STATS_ACTIVE_PRIMS" type="integer" value="7" grid="os">
    <description lang="en">
<!-- TODO: add documentation -->
    </description>
  </constant>

  <constant name="STATS_ACTIVE_PRIMS" type="integer" value="12" grid="aa">
    <description lang="en">
<!-- TODO: add documentation -->
    </description>
  </constant>

  <constant name="STATS_ACTIVE_SCRIPTS" type="integer" value="19" grid="os">
    <description lang="en">
<!-- TODO: add documentation -->
    </description>
  </constant>

  <constant name="STATS_ACTIVE_SCRIPTS" type="integer" value="15" grid="aa">
    <description lang="en">
<!-- TODO: add documentation -->
    </description>
  </constant>

  <constant name="STATS_AGENT_MS" type="integer" value="16" grid="os">
    <description lang="en">
<!-- TODO: add documentation -->
    </description>
  </constant>

  <constant name="STATS_AGENT_MS" type="integer" value="8" grid="aa">
    <description lang="en">
<!-- TODO: add documentation -->
    </description>
  </constant>

  <constant name="STATS_AGENT_UPDATES" type="integer" value="3" grid="os aa">
    <description lang="en">
<!-- TODO: add documentation -->
    </description>
  </constant>

  <constant name="STATS_CHILD_AGENTS" type="integer" value="5" grid="os">
    <description lang="en">
<!-- TODO: add documentation -->
    </description>
  </constant>

  <constant name="STATS_CHILD_AGENTS" type="integer" value="14" grid="aa">
    <description lang="en">
<!-- TODO: add documentation -->
    </description>
  </constant>

  <constant name="STATS_FRAME_MS" type="integer" value="8" grid="os">
    <description lang="en">
<!-- TODO: add documentation -->
    </description>
  </constant>

  <constant name="STATS_FRAME_MS" type="integer" value="4" grid="aa">
    <description lang="en">
<!-- TODO: add documentation -->
    </description>
  </constant>

  <constant name="STATS_IMAGE_MS" type="integer" value="11" grid="os">
    <description lang="en">
<!-- TODO: add documentation -->
    </description>
  </constant>

  <constant name="STATS_IMAGE_MS" type="integer" value="9" grid="aa">
    <description lang="en">
<!-- TODO: add documentation -->
    </description>
  </constant>

  <constant name="STATS_IN_PACKETS_PER_SECOND" type="integer" value="13" grid="os">
    <description lang="en">
<!-- TODO: add documentation -->
    </description>
  </constant>

  <constant name="STATS_IN_PACKETS_PER_SECOND" type="integer" value="17" grid="aa">
    <description lang="en">
<!-- TODO: add documentation -->
    </description>
  </constant>

  <constant name="STATS_NET_MS" type="integer" value="9" grid="os">
    <description lang="en">
<!-- TODO: add documentation -->
    </description>
  </constant>

  <constant name="STATS_NET_MS" type="integer" value="5" grid="aa">
    <description lang="en">
<!-- TODO: add documentation -->
    </description>
  </constant>

  <constant name="STATS_OTHER_MS" type="integer" value="12" grid="os">
    <description lang="en">
<!-- TODO: add documentation -->
    </description>
  </constant>

  <constant name="STATS_OTHER_MS" type="integer" value="6" grid="aa">
    <description lang="en">
<!-- TODO: add documentation -->
    </description>
  </constant>

  <constant name="STATS_OUT_PACKETS_PER_SECOND" type="integer" value="14" grid="os">
    <description lang="en">
<!-- TODO: add documentation -->
    </description>
  </constant>

  <constant name="STATS_OUT_PACKETS_PER_SECOND" type="integer" value="18" grid="aa">
    <description lang="en">
<!-- TODO: add documentation -->
    </description>
  </constant>

  <constant name="STATS_PENDING_DOWNLOADS" type="integer" value="17" grid="os">
    <description lang="en">
<!-- TODO: add documentation -->
    </description>
  </constant>

  <constant name="STATS_PENDING_DOWNLOADS" type="integer" value="19" grid="aa">
    <description lang="en">
<!-- TODO: add documentation -->
    </description>
  </constant>

  <constant name="STATS_PENDING_UPLOADS" type="integer" value="18" grid="os">
    <description lang="en">
<!-- TODO: add documentation -->
    </description>
  </constant>

  <constant name="STATS_PENDING_UPLOADS" type="integer" value="20" grid="aa">
    <description lang="en">
<!-- TODO: add documentation -->
    </description>
  </constant>

  <constant name="STATS_PHYSICS_FPS" type="integer" value="2" grid="os aa">
    <description lang="en">
<!-- TODO: add documentation -->
    </description>
  </constant>

  <constant name="STATS_PHYSICS_MS" type="integer" value="10" grid="os">
    <description lang="en">
<!-- TODO: add documentation -->
    </description>
  </constant>

  <constant name="STATS_PHYSICS_MS" type="integer" value="7" grid="aa">
    <description lang="en">
<!-- TODO: add documentation -->
    </description>
  </constant>

  <constant name="STATS_ROOT_AGENTS" type="integer" value="4" grid="os">
    <description lang="en">
<!-- TODO: add documentation -->
    </description>
  </constant>

  <constant name="STATS_ROOT_AGENTS" type="integer" value="13" grid="aa">
    <description lang="en">
<!-- TODO: add documentation -->
    </description>
  </constant>

  <constant name="STATS_SCRIPT_LPS" type="integer" value="38" grid="os">
    <description lang="en">
<!-- TODO: add documentation -->
    </description>
  </constant>

  <constant name="STATS_SCRIPT_LPS" type="integer" value="16" grid="aa">
    <description lang="en">
<!-- TODO: add documentation -->
    </description>
  </constant>

  <constant name="STATS_SCRIPT_EPS" type="integer" value="31" grid="aa">
    <description lang="en">
<!-- TODO: add documentation -->
    </description>
  </constant>

  <constant name="STATS_SCRIPT_MS" type="integer" value="10" grid="aa">
    <description lang="en">
<!-- TODO: add documentation -->
    </description>
  </constant>

  <constant name="STATS_SIM_FPS" type="integer" value="1" grid="os aa">
    <description lang="en">
<!-- TODO: add documentation -->
    </description>
  </constant>

  <constant name="STATS_TIME_DILATION" type="integer" value="0" grid="os aa">
    <description lang="en">
<!-- TODO: add documentation -->
    </description>
  </constant>

  <constant name="STATS_TOTAL_PRIMS" type="integer" value="6" grid="os">
    <description lang="en">
<!-- TODO: add documentation -->
    </description>
  </constant>

  <constant name="STATS_TOTAL_PRIMS" type="integer" value="11" grid="aa">
    <description lang="en">
<!-- TODO: add documentation -->
    </description>
  </constant>

  <constant name="STATS_UNACKED_BYTES" type="integer" value="15" grid="os">
    <description lang="en">
<!-- TODO: add documentation -->
    </description>
  </constant>

  <constant name="STATS_UNACKED_BYTES" type="integer" value="24" grid="aa">
    <description lang="en">
<!-- TODO: add documentation -->
    </description>
  </constant>

  <constant name="STATS_SIM_SLEEP" type="integer" value="20" grid="os">
    <description lang="en">
<!-- TODO: add documentation -->
    </description>
  </constant>

  <constant name="STATS_SCRIPT_EPS" type="integer" value="28" grid="os">
    <description lang="en">
<!-- TODO: add documentation -->
    </description>
  </constant>

  <constant name="STATS_SCRIPT_TIME" type="integer" value="37" grid="os">
    <description lang="en">
<!-- TODO: add documentation -->
    </description>
  </constant>

  <constant name="STATS_SCRIPT_LPS" type="integer" value="38" grid="os">
    <description lang="en">
<!-- TODO: add documentation -->
    </description>
  </constant>

  <constant name="STATS_SCRIPT_NPCS" type="integer" value="47" grid="os">
    <description lang="en">
<!-- TODO: add documentation -->
    </description>
  </constant>

  <!-- OpenSim-specific constants -->

  <!-- From LSL_Constants.cs -->

  <constant name="OS_APIVERSION" type="integer" value="20" grid="os">
    <description lang="en">
<!-- TODO: add documentation -->
    </description>
  </constant>

  <constant name="OS_ATTACH_MSG_ALL" type="integer" value="-65535" grid="os">
    <description lang="en">
Instructs osMessageAttachements to send the message to attachments on every point
    </description>
  </constant>

  <constant name="OS_ATTACH_MSG_INVERT_POINTS" type="integer" value="1" grid="os">
    <description lang="en">
Instructs osMessageAttachements to invert how the attachment points list should be treated (e.g. go from inclusive operation to exclusive operation)
    </description>
  </constant>

  <constant name="OS_ATTACH_MSG_OBJECT_CREATOR" type="integer" value="2" grid="os">
    <description lang="en">
Instructs osMessageAttachments to only send the message to attachments with a CreatorID that matches the host object CreatorID
    </description>
  </constant>

  <constant name="OS_ATTACH_MSG_SCRIPT_CREATOR" type="integer" value="4" grid="os">
    <description lang="en">
Instructs osMessageAttachments to only send the message to attachments with a CreatorID that matches the sending script CreatorID
    </description>
  </constant>

  <constant name="OS_LISTEN_REGEX_NAME" type="integer" value="0x1" grid="os">
    <description lang="en">
process name parameter as regex
   </description>
  </constant>

  <constant name="OS_LISTEN_REGEX_MESSAGE" type="integer" value="0x2" grid="os">
    <description lang="en">
process message parameter as regex
    </description>
  </constant>

<!-- Removed in version 0.9.0.0-rc1 (Commit af05aaaf36c402cd774acd62893113681596474c)
  <constant name="OS_NPC" type="integer" value="0x01000000" grid="os" status="unimplemented">
    <description lang="en">
    </description>
  </constant>
-->

  <constant name="OS_NPC_CREATOR_OWNED" type="integer" value="0x1" grid="os">
    <description lang="en">
<!-- TODO: add documentation -->
    </description>
  </constant>

  <constant name="OS_NPC_FLY" type="integer" value="0" grid="os">
    <description lang="en">
<!-- TODO: add documentation -->
    </description>
  </constant>

  <constant name="OS_NPC_LAND_AT_TARGET" type="integer" value="2" grid="os">
    <description lang="en">
<!-- TODO: add documentation -->
    </description>
  </constant>

  <constant name="OS_NPC_NOT_OWNED" type="integer" value="0x2" grid="os">
    <description lang="en">
<!-- TODO: add documentation -->
    </description>
  </constant>

  <constant name="OS_NPC_NO_FLY" type="integer" value="1" grid="os">
    <description lang="en">
<!-- TODO: add documentation -->
    </description>
  </constant>

  <constant name="OS_NPC_RUNNING" type="integer" value="4" grid="os">
    <description lang="en">
<!-- TODO: add documentation -->
    </description>
  </constant>

  <constant name="OS_NPC_SENSE_AS_AGENT" type="integer" value="0x4" grid="os">
    <description lang="en">
<!-- TODO: add documentation -->
    </description>
  </constant>

  <constant name="OS_NPC_OBJECT_GROUP" type="integer" value="0x8" grid="os">
    <description lang="en">
<!-- TODO: add documentation -->
    </description>
  </constant>

  <constant name="OS_NPC_SIT_NOW" type="integer" value="0" grid="os">
    <description lang="en">
<!-- TODO: add documentation -->
    </description>
  </constant>

  <constant name="OSTPOBJ_NONE" type="integer" value="0x0" grid="os">
    <description lang="en">
<!-- TODO: add documentation -->
    </description>
  </constant>

  <constant name="OSTPOBJ_STOPATTARGET" type="integer" value="0x1" grid="os">
    <description lang="en">
<!-- TODO: add documentation -->
    </description>
  </constant>

  <constant name="OSTPOBJ_STOPONFAIL" type="integer" value="0x2" grid="os">
    <description lang="en">
<!-- TODO: add documentation -->
    </description>
  </constant>

  <constant name="OSTPOBJ_SETROT" type="integer" value="0x4" grid="os">
    <description lang="en">
<!-- TODO: add documentation -->
    </description>
  </constant>

  <constant name="OS_LTPAG_NONE" type="integer" value="0x0" grid="os">
    <description lang="en">
<!-- TODO: add documentation -->
    </description>
  </constant>

  <constant name="OS_LTPAG_USEVEL" type="integer" value="0x1" grid="os">
    <description lang="en">
<!-- TODO: add documentation -->
    </description>
  </constant>

  <constant name="OS_LTPAG_USELOOKAT" type="integer" value="0x2" grid="os">
    <description lang="en">
<!-- TODO: add documentation -->
    </description>
  </constant>

  <constant name="OS_LTPAG_ALGNLV" type="integer" value="0x4" grid="os">
    <description lang="en">
<!-- TODO: add documentation -->
    </description>
  </constant>

  <constant name="OS_LTPAG_FORCEFLY" type="integer" value="0x8" grid="os">
    <description lang="en">
<!-- TODO: add documentation -->
    </description>
  </constant>

  <constant name="OS_LTPAG_FORCENOFLY" type="integer" value="0x16" grid="os">
    <description lang="en">
<!-- TODO: add documentation -->
    </description>
  </constant>

  <constant name="WL_WATER_COLOR" type="integer" value="0" grid="os">
    <description lang="en">
<!-- TODO: add documentation -->
    </description>
  </constant>

  <constant name="WL_WATER_FOG_DENSITY_EXPONENT" type="integer" value="1" grid="os">
    <description lang="en">
<!-- TODO: add documentation -->
    </description>
  </constant>

  <constant name="WL_UNDERWATER_FOG_MODIFIER" type="integer" value="2" grid="os">
    <description lang="en">
<!-- TODO: add documentation -->
    </description>
  </constant>

  <constant name="WL_REFLECTION_WAVELET_SCALE" type="integer" value="3" grid="os">
    <description lang="en">
<!-- TODO: add documentation -->
    </description>
  </constant>

  <constant name="WL_FRESNEL_SCALE" type="integer" value="4" grid="os">
    <description lang="en">
<!-- TODO: add documentation -->
    </description>
  </constant>

  <constant name="WL_FRESNEL_OFFSET" type="integer" value="5" grid="os">
    <description lang="en">
<!-- TODO: add documentation -->
    </description>
  </constant>

  <constant name="WL_REFRACT_SCALE_ABOVE" type="integer" value="6" grid="os">
    <description lang="en">
<!-- TODO: add documentation -->
    </description>
  </constant>

  <constant name="WL_REFRACT_SCALE_BELOW" type="integer" value="7" grid="os">
    <description lang="en">
<!-- TODO: add documentation -->
    </description>
  </constant>

  <constant name="WL_BLUR_MULTIPLIER" type="integer" value="8" grid="os">
    <description lang="en">
<!-- TODO: add documentation -->
    </description>
  </constant>

  <constant name="WL_BIG_WAVE_DIRECTION" type="integer" value="9" grid="os">
    <description lang="en">
<!-- TODO: add documentation -->
    </description>
  </constant>

  <constant name="WL_LITTLE_WAVE_DIRECTION" type="integer" value="10" grid="os">
    <description lang="en">
<!-- TODO: add documentation -->
    </description>
  </constant>

  <constant name="WL_NORMAL_MAP_TEXTURE" type="integer" value="11" grid="os">
    <description lang="en">
<!-- TODO: add documentation -->
    </description>
  </constant>

  <constant name="WL_HORIZON" type="integer" value="12" grid="os">
    <description lang="en">
<!-- TODO: add documentation -->
    </description>
  </constant>

  <constant name="WL_HAZE_HORIZON" type="integer" value="13" grid="os">
    <description lang="en">
<!-- TODO: add documentation -->
    </description>
  </constant>

  <constant name="WL_BLUE_DENSITY" type="integer" value="14" grid="os">
    <description lang="en">
<!-- TODO: add documentation -->
    </description>
  </constant>

  <constant name="WL_HAZE_DENSITY" type="integer" value="15" grid="os">
    <description lang="en">
<!-- TODO: add documentation -->
    </description>
  </constant>

  <constant name="WL_DENSITY_MULTIPLIER" type="integer" value="16" grid="os">
    <description lang="en">
<!-- TODO: add documentation -->
    </description>
  </constant>

  <constant name="WL_DISTANCE_MULTIPLIER" type="integer" value="17" grid="os">
    <description lang="en">
<!-- TODO: add documentation -->
    </description>
  </constant>

  <constant name="WL_MAX_ALTITUDE" type="integer" value="18" grid="os">
    <description lang="en">
<!-- TODO: add documentation -->
    </description>
  </constant>

  <constant name="WL_SUN_MOON_COLOR" type="integer" value="19" grid="os">
    <description lang="en">
<!-- TODO: add documentation -->
    </description>
  </constant>

  <constant name="WL_AMBIENT" type="integer" value="20" grid="os">
    <description lang="en">
<!-- TODO: add documentation -->
    </description>
  </constant>

  <constant name="WL_EAST_ANGLE" type="integer" value="21" grid="os">
    <description lang="en">
<!-- TODO: add documentation -->
    </description>
  </constant>

  <constant name="WL_SUN_GLOW_FOCUS" type="integer" value="22" grid="os">
    <description lang="en">
<!-- TODO: add documentation -->
    </description>
  </constant>

  <constant name="WL_SUN_GLOW_SIZE" type="integer" value="23" grid="os">
    <description lang="en">
<!-- TODO: add documentation -->
    </description>
  </constant>

  <constant name="WL_SCENE_GAMMA" type="integer" value="24" grid="os">
    <description lang="en">
<!-- TODO: add documentation -->
    </description>
  </constant>

  <constant name="WL_STAR_BRIGHTNESS" type="integer" value="25" grid="os">
    <description lang="en">
<!-- TODO: add documentation -->
    </description>
  </constant>

  <constant name="WL_CLOUD_COLOR" type="integer" value="26" grid="os">
    <description lang="en">
<!-- TODO: add documentation -->
    </description>
  </constant>

  <constant name="WL_CLOUD_XY_DENSITY" type="integer" value="27" grid="os">
    <description lang="en">
<!-- TODO: add documentation -->
    </description>
  </constant>

  <constant name="WL_CLOUD_COVERAGE" type="integer" value="28" grid="os">
    <description lang="en">
<!-- TODO: add documentation -->
    </description>
  </constant>

  <constant name="WL_CLOUD_SCALE" type="integer" value="29" grid="os">
    <description lang="en">
<!-- TODO: add documentation -->
    </description>
  </constant>

  <constant name="WL_CLOUD_DETAIL_XY_DENSITY" type="integer" value="30" grid="os">
    <description lang="en">
<!-- TODO: add documentation -->
    </description>
  </constant>

  <constant name="WL_CLOUD_SCROLL_X" type="integer" value="31" grid="os">
    <description lang="en">
<!-- TODO: add documentation -->
    </description>
  </constant>

  <constant name="WL_CLOUD_SCROLL_Y" type="integer" value="32" grid="os">
    <description lang="en">
<!-- TODO: add documentation -->
    </description>
  </constant>

  <constant name="WL_CLOUD_SCROLL_Y_LOCK" type="integer" value="33" grid="os">
    <description lang="en">
<!-- TODO: add documentation -->
    </description>
  </constant>

  <constant name="WL_CLOUD_SCROLL_X_LOCK" type="integer" value="34" grid="os">
    <description lang="en">
<!-- TODO: add documentation -->
    </description>
  </constant>

  <constant name="WL_DRAW_CLASSIC_CLOUDS" type="integer" value="35" grid="os">
    <description lang="en">
<!-- TODO: add documentation -->
    </description>
  </constant>

  <constant name="WL_SUN_MOON_POSITION" type="integer" value="36" grid="os">
    <description lang="en">
<!-- TODO: add documentation -->
    </description>
  </constant>

  <constant name="NPCLOOKAT_NONE" type="integer" value="0" grid="os">
    <description lang="en">
<!-- TODO: add documentation -->
    </description>
  </constant>

  <constant name="NPCLOOKAT_IDLE" type="integer" value="1" grid="os">
    <description lang="en">
<!-- TODO: add documentation -->
    </description>
  </constant>

  <constant name="NPCLOOKAT_LISTEN" type="integer" value="2" grid="os">
    <description lang="en">
<!-- TODO: add documentation -->
    </description>
  </constant>

  <constant name="NPCLOOKAT_FREELOOK" type="integer" value="3" grid="os">
    <description lang="en">
<!-- TODO: add documentation -->
    </description>
  </constant>

  <constant name="NPCLOOKAT_RESPOND" type="integer" value="4" grid="os">
    <description lang="en">
<!-- TODO: add documentation -->
    </description>
  </constant>

  <constant name="NPCLOOKAT_HOVER" type="integer" value="5" grid="os">
    <description lang="en">
<!-- TODO: add documentation -->
    </description>
  </constant>

  <constant name="NPCLOOKAT_CONVERSATION" type="integer" value="6" grid="os">
    <description lang="en">
<!-- TODO: add documentation -->
    </description>
  </constant>

  <constant name="NPCLOOKAT_SELECT" type="integer" value="7" grid="os">
    <description lang="en">
<!-- TODO: add documentation -->
    </description>
  </constant>

  <constant name="NPCLOOKAT_FOCUS" type="integer" value="8" grid="os">
    <description lang="en">
<!-- TODO: add documentation -->
    </description>
  </constant>

  <constant name="NPCLOOKAT_MOUSELOOK" type="integer" value="9" grid="os">
    <description lang="en">
<!-- TODO: add documentation -->
    </description>
  </constant>

  <constant name="NPCLOOKAT_CLEAR" type="integer" value="10" grid="os">
    <description lang="en">
<!-- TODO: add documentation -->
    </description>
  </constant>

  <!-- AuroraSim specific constants -->

  <!-- From LSL_Constants.cs -->

  <constant name="PASS_IF_NOT_HANDLED" type="integer" value="0" grid="aa">
    <description lang="en">
<!-- TODO: add documentation -->
    </description>
  </constant>

  <constant name="PASS_ALWAYS" type="integer" value="1" grid="aa">
    <description lang="en">
<!-- TODO: add documentation -->
    </description>
  </constant>

  <constant name="PASS_NEVER" type="integer" value="2" grid="aa">
    <description lang="en">
<!-- TODO: add documentation -->
    </description>
  </constant>

  <!-- From AA_Constants.cs -->

  <constant name="ENABLE_GRAVITY" type="string" value="enable_gravity" grid="aa">
    <description lang="en">
<!-- TODO: add documentation -->
    </description>
  </constant>

  <constant name="GRAVITY_FORCE_X" type="string" value="gravity_force_x" grid="aa">
    <description lang="en">
<!-- TODO: add documentation -->
    </description>
  </constant>

  <constant name="GRAVITY_FORCE_Y" type="string" value="gravity_force_y" grid="aa">
    <description lang="en">
<!-- TODO: add documentation -->
    </description>
  </constant>

  <constant name="GRAVITY_FORCE_Z" type="string" value="gravity_force_z" grid="aa">
    <description lang="en">
<!-- TODO: add documentation -->
    </description>
  </constant>

  <constant name="ADD_GRAVITY_POINT" type="string" value="add_gravity_point" grid="aa">
    <description lang="en">
<!-- TODO: add documentation -->
    </description>
  </constant>

  <constant name="ADD_GRAVITY_FORCE" type="string" value="add_gravity_force" grid="aa">
    <description lang="en">
<!-- TODO: add documentation -->
    </description>
  </constant>

  <constant name="START_TIME_REVERSAL_SAVING" type="string" value="start_time_reversal_saving" grid="aa">
    <description lang="en">
<!-- TODO: add documentation -->
    </description>
  </constant>

  <constant name="STOP_TIME_REVERSAL_SAVING" type="string" value="stop_time_reversal_saving" grid="aa">
    <description lang="en">
<!-- TODO: add documentation -->
    </description>
  </constant>

  <constant name="START_TIME_REVERSAL" type="string" value="start_time_reversal" grid="aa">
    <description lang="en">
<!-- TODO: add documentation -->
    </description>
  </constant>

  <constant name="STOP_TIME_REVERSAL" type="string" value="stop_time_reversal" grid="aa">
    <description lang="en">
<!-- TODO: add documentation -->
    </description>
  </constant>

  <constant name="BOT_FOLLOW_FLAG_NONE" type="integer" value="0" grid="aa">
    <description lang="en">
<!-- TODO: add documentation -->
    </description>
  </constant>

  <constant name="BOT_FOLLOW_FLAG_INDEFINITELY" type="integer" value="1" grid="aa">
    <description lang="en">
<!-- TODO: add documentation -->
    </description>
  </constant>

  <constant name="BOT_FOLLOW_FLAG_FORCEDIRECTPATH" type="integer" value="4" grid="aa">
    <description lang="en">
<!-- TODO: add documentation -->
    </description>
  </constant>

  <constant name="BOT_TAG_FIND_ALL" type="string" value="AllBots" grid="aa">
    <description lang="en">
<!-- TODO: add documentation -->
    </description>
  </constant>

  <constant name="BOT_FOLLOW_WALK" type="integer" value="0" grid="aa">
    <description lang="en">
<!-- TODO: add documentation -->
    </description>
  </constant>

  <constant name="BOT_FOLLOW_RUN" type="integer" value="1" grid="aa">
    <description lang="en">
<!-- TODO: add documentation -->
    </description>
  </constant>

  <constant name="BOT_FOLLOW_FLY" type="integer" value="2" grid="aa">
    <description lang="en">
<!-- TODO: add documentation -->
    </description>
  </constant>

  <constant name="BOT_FOLLOW_TELEPORT" type="integer" value="3" grid="aa">
    <description lang="en">
<!-- TODO: add documentation -->
    </description>
  </constant>

  <constant name="BOT_FOLLOW_WAIT" type="integer" value="4" grid="aa">
    <description lang="en">
<!-- TODO: add documentation -->
    </description>
  </constant>

  <constant name="BOT_FOLLOW_TRIGGER_HERE_EVENT" type="integer" value="1" grid="aa">
    <description lang="en">
<!-- TODO: add documentation -->
    </description>
  </constant>


  <constant name="WL_OK" type="integer" value="-1" grid="aa">
    <description lang="en">
<!-- TODO: add documentation -->
    </description>
  </constant>

  <constant name="WL_ERROR" type="integer" value="-2" grid="aa">
    <description lang="en">
<!-- TODO: add documentation -->
    </description>
  </constant>

  <constant name="WL_ERROR_NO_SCENE_SET" type="integer" value="-3" grid="aa">
    <description lang="en">
<!-- TODO: add documentation -->
    </description>
  </constant>

  <constant name="WL_ERROR_SCENE_MUST_BE_STATIC" type="integer" value="-4" grid="aa">
    <description lang="en">
<!-- TODO: add documentation -->
    </description>
  </constant>

  <constant name="WL_ERROR_SCENE_MUST_NOT_BE_STATIC" type="integer" value="-5" grid="aa">
    <description lang="en">
<!-- TODO: add documentation -->
    </description>
  </constant>

  <constant name="WL_ERROR_BAD_SETTING" type="integer" value="-6" grid="aa">
    <description lang="en">
<!-- TODO: add documentation -->
    </description>
  </constant>

  <constant name="WL_ERROR_NO_PRESET_FOUND" type="integer" value="-7" grid="aa">
    <description lang="en">
<!-- TODO: add documentation -->
    </description>
  </constant>

  <constant name="WL_AMBIENT" type="integer" value="0" grid="aa">
    <description lang="en">
<!-- TODO: add documentation -->
    </description>
  </constant>

  <constant name="WL_SKY_BLUE_DENSITY" type="integer" value="1" grid="aa">
    <description lang="en">
<!-- TODO: add documentation -->
    </description>
  </constant>

  <constant name="WL_SKY_BLUR_HORIZON" type="integer" value="2" grid="aa">
    <description lang="en">
<!-- TODO: add documentation -->
    </description>
  </constant>

  <constant name="WL_CLOUD_COLOR" type="integer" value="3" grid="aa">
    <description lang="en">
<!-- TODO: add documentation -->
    </description>
  </constant>

  <constant name="WL_CLOUD_POS_DENSITY1" type="integer" value="4" grid="aa">
    <description lang="en">
<!-- TODO: add documentation -->
    </description>
  </constant>

  <constant name="WL_CLOUD_POS_DENSITY2" type="integer" value="5" grid="aa">
    <description lang="en">
<!-- TODO: add documentation -->
    </description>
  </constant>

  <constant name="WL_CLOUD_SCALE" type="integer" value="6" grid="aa">
    <description lang="en">
<!-- TODO: add documentation -->
    </description>
  </constant>

  <constant name="WL_CLOUD_SCROLL_X" type="integer" value="7" grid="aa">
    <description lang="en">
<!-- TODO: add documentation -->
    </description>
  </constant>

  <constant name="WL_CLOUD_SCROLL_Y" type="integer" value="8" grid="aa">
    <description lang="en">
<!-- TODO: add documentation -->
    </description>
  </constant>

  <constant name="WL_CLOUD_SCROLL_X_LOCK" type="integer" value="9" grid="aa">
    <description lang="en">
<!-- TODO: add documentation -->
    </description>
  </constant>

  <constant name="WL_CLOUD_SCROLL_Y_LOCK" type="integer" value="10" grid="aa">
    <description lang="en">
<!-- TODO: add documentation -->
    </description>
  </constant>

  <constant name="WL_CLOUD_SHADOW" type="integer" value="11" grid="aa">
    <description lang="en">
<!-- TODO: add documentation -->
    </description>
  </constant>

  <constant name="WL_SKY_DENSITY_MULTIPLIER" type="integer" value="12" grid="aa">
    <description lang="en">
<!-- TODO: add documentation -->
    </description>
  </constant>

  <constant name="WL_SKY_DISTANCE_MULTIPLIER" type="integer" value="13" grid="aa">
    <description lang="en">
<!-- TODO: add documentation -->
    </description>
  </constant>

  <constant name="WL_SKY_GAMMA" type="integer" value="14" grid="aa">
    <description lang="en">
<!-- TODO: add documentation -->
    </description>
  </constant>

  <constant name="WL_SKY_GLOW" type="integer" value="15" grid="aa">
    <description lang="en">
<!-- TODO: add documentation -->
    </description>
  </constant>

  <constant name="WL_SKY_HAZE_DENSITY" type="integer" value="16" grid="aa">
    <description lang="en">
<!-- TODO: add documentation -->
    </description>
  </constant>

  <constant name="WL_SKY_HAZE_HORIZON" type="integer" value="17" grid="aa">
    <description lang="en">
<!-- TODO: add documentation -->
    </description>
  </constant>

  <constant name="WL_SKY_LIGHT_NORMALS" type="integer" value="18" grid="aa">
    <description lang="en">
<!-- TODO: add documentation -->
    </description>
  </constant>

  <constant name="WL_SKY_MAX_ALTITUDE" type="integer" value="19" grid="aa">
    <description lang="en">
<!-- TODO: add documentation -->
    </description>
  </constant>

  <constant name="WL_SKY_STAR_BRIGHTNESS" type="integer" value="20" grid="aa">
    <description lang="en">
<!-- TODO: add documentation -->
    </description>
  </constant>

  <constant name="WL_SKY_SUNLIGHT_COLOR" type="integer" value="21" grid="aa">
    <description lang="en">
<!-- TODO: add documentation -->
    </description>
  </constant>

  <constant name="WL_WATER_BLUR_MULTIPLIER" type="integer" value="22" grid="aa">
    <description lang="en">
<!-- TODO: add documentation -->
    </description>
  </constant>

  <constant name="WL_WATER_FRESNEL_OFFSET" type="integer" value="23" grid="aa">
    <description lang="en">
<!-- TODO: add documentation -->
    </description>
  </constant>

  <constant name="WL_WATER_FRESNEL_SCALE" type="integer" value="24" grid="aa">
    <description lang="en">
<!-- TODO: add documentation -->
    </description>
  </constant>

  <constant name="WL_WATER_NORMAL_MAP" type="integer" value="25" grid="aa">
    <description lang="en">
<!-- TODO: add documentation -->
    </description>
  </constant>

  <constant name="WL_WATER_NORMAL_SCALE" type="integer" value="26" grid="aa">
    <description lang="en">
<!-- TODO: add documentation -->
    </description>
  </constant>

  <constant name="WL_WATER_SCALE_ABOVE" type="integer" value="27" grid="aa">
    <description lang="en">
<!-- TODO: add documentation -->
    </description>
  </constant>

  <constant name="WL_WATER_SCALE_BELOW" type="integer" value="28" grid="aa">
    <description lang="en">
<!-- TODO: add documentation -->
    </description>
  </constant>

  <constant name="WL_WATER_UNDERWATER_FOG_MODIFIER" type="integer" value="29" grid="aa">
    <description lang="en">
<!-- TODO: add documentation -->
    </description>
  </constant>

  <constant name="WL_WATER_FOG_COLOR" type="integer" value="30" grid="aa">
    <description lang="en">
<!-- TODO: add documentation -->
    </description>
  </constant>

  <constant name="WL_WATER_FOG_DENSITY" type="integer" value="31" grid="aa">
    <description lang="en">
<!-- TODO: add documentation -->
    </description>
  </constant>

  <constant name="WL_WATER_BIG_WAVE_DIRECTION" type="integer" value="32" grid="aa">
    <description lang="en">
<!-- TODO: add documentation -->
    </description>
  </constant>

  <constant name="WL_WATER_LITTLE_WAVE_DIRECTION" type="integer" value="33" grid="aa">
    <description lang="en">
<!-- TODO: add documentation -->
    </description>
  </constant>


  <!-- Functions -->

  <function name="llSin" type="float">
    <param type="float" name="theta"/>
    <description lang="en">
Returns the sine of theta (theta in radians)
    </description>
  </function>

  <function name="llCos" type="float">
    <param type="float" name="theta"/>
    <description lang="en">
Returns the cosine of theta (theta in radians)
    </description>
  </function>

  <function name="llTan" type="float">
    <param type="float" name="theta"/>
    <description lang="en">
Returns the tangent of theta (theta in radians)
    </description>
  </function>

  <function name="llAtan2" type="float">
    <param type="float" name="y"/>
    <param type="float" name="x"/>
    <description lang="en">
Returns the arctangent2 of y, x
    </description>
  </function>

  <function name="llSqrt" type="float">
    <param type="float" name="val"/>
    <description lang="en">
Returns the square root of val, or returns 0 and triggers a Math Error for imaginary results
    </description>
  </function>

  <function name="llPow" type="float">
    <param type="float" name="base"/>
    <param type="float" name="exponent"/>
    <description lang="en">
Returns the base raised to the power exponent, or returns 0 and triggers Math Error for imaginary results
    </description>
  </function>

  <function name="llAbs" type="integer">
    <param type="integer" name="val"/>
    <description lang="en">
Returns the positive version of val
    </description>
  </function>

  <function name="llFabs" type="float">
    <param type="float" name="val"/>
    <description lang="en">
Returns the positive version of val
    </description>
  </function>

  <function name="llFrand" type="float">
    <param type="float" name="mag"/>
    <description lang="en">
Returns a pseudo random number in the range [0,mag) or (mag,0]
    </description>
  </function>

  <function name="llFloor" type="integer">
    <param type="float" name="val"/>
    <description lang="en">
Returns largest integer value &lt;= val
    </description>
  </function>

  <function name="llCeil" type="integer">
    <param type="float" name="val"/>
    <description lang="en">
Returns smallest integer value &gt;= val
    </description>
  </function>

  <function name="llRound" type="integer">
    <param type="float" name="val"/>
    <description lang="en">
Returns val rounded to the nearest integer
    </description>
  </function>

  <function name="llVecMag" type="float">
    <param type="vector" name="v"/>
    <description lang="en">
Returns the magnitude of v
    </description>
  </function>

  <function name="llVecNorm" type="vector">
    <param type="vector" name="v"/>
    <description lang="en">
Returns the v normalized
    </description>
  </function>

  <function name="llVecDist" type="float">
    <param type="vector" name="v1"/>
    <param type="vector" name="v2"/>
    <description lang="en">
Returns the 3D distance between v1 and v2
    </description>
  </function>

  <function name="llRot2Euler" type="vector">
    <param type="rotation" name="q"/>
    <description lang="en">
Returns the Euler representation (roll, pitch, yaw) of q
    </description>
  </function>

  <function name="llEuler2Rot" type="rotation">
    <param type="vector" name="v"/>
    <description lang="en">
Returns the rotation representation of Euler Angles v
    </description>
  </function>

  <function name="llAxes2Rot" type="rotation">
    <param type="vector" name="fwd"/>
    <param type="vector" name="left"/>
    <param type="vector" name="up"/>
    <description lang="en">
Returns the rotation defined by the coordinate axes
    </description>
  </function>

  <function name="llRot2Fwd" type="vector">
    <param type="rotation" name="q"/>
    <description lang="en">
Returns the forward vector defined by q
    </description>
  </function>

  <function name="llRot2Left" type="vector">
    <param type="rotation" name="q"/>
    <description lang="en">
Returns the left vector defined by q
    </description>
  </function>

  <function name="llRot2Up" type="vector">
    <param type="rotation" name="q"/>
    <description lang="en">
Returns the up vector defined by q
    </description>
  </function>

  <function name="llRotBetween" type="rotation">
    <param type="vector" name="v1"/>
    <param type="vector" name="v2"/>
    <description lang="en">
Returns the rotation to rotate v1 to v2
    </description>
  </function>

  <function name="llWhisper">
    <param type="integer" name="channel"/>
    <param type="string" name="msg"/>
    <description lang="en">
Whispers the text of msg on channel
    </description>
  </function>

  <!-- In AuroraSim, this function accepts an object type param instead of a string.
       We're not adding the Aurora specifics here.
  -->
  <function name="llSay">
    <param type="integer" name="channel"/>
    <param type="string" name="msg"/>
    <description lang="en">
Says the text of msg on channel
    </description>
  </function>

  <function name="llShout">
    <param type="integer" name="channel"/>
    <param type="string" name="msg"/>
    <description lang="en">
Shouts the text of msg on channel
    </description>
  </function>

  <function name="llListen" type="integer">
    <param type="integer" name="channel"/>
    <param type="string" name="name"/>
    <param type="key" name="id"/>
    <param type="string" name="msg"/>
    <description lang="en">
Sets a callback for msg on channel from name and id (name, id, and/or msg can be empty) and returns an identifier that can be used to deactivate or remove the listen
    </description>
  </function>

  <function name="llListenControl">
    <param type="integer" name="number"/>
    <param type="integer" name="active"/>
    <description lang="en">
Makes a listen event callback active or inactive
    </description>
  </function>

  <function name="llListenRemove">
    <param type="integer" name="number"/>
    <description lang="en">
Removes listen event callback number
    </description>
  </function>

  <function name="llSensor">
    <param type="string" name="name"/>
    <param type="key" name="id"/>
    <param type="integer" name="type"/>
    <param type="float" name="range"/>
    <param type="float" name="arc"/>
    <description lang="en">
Performs a single scan for name and id with type (AGENT, ACTIVE, PASSIVE, and/or SCRIPTED) within range meters and arc radians of forward vector (name, id, and/or keytype can be empty or 0)
    </description>
  </function>

  <function name="llSensorRepeat">
    <param type="string" name="name"/>
    <param type="key" name="id"/>
    <param type="integer" name="type"/>
    <param type="float" name="range"/>
    <param type="float" name="arc"/>
    <param type="float" name="rate"/>
    <description lang="en">
Sets a callback for name and id with type (AGENT, ACTIVE, PASSIVE, and/or SCRIPTED) within range meters and arc radians of forward vector (name, id, and/or keytype can be empty or 0) and repeats every rate seconds
    </description>
  </function>

  <function name="llSensorRemove">
    <description lang="en">
Removes the sensor setup by llSensorRepeat
    </description>
  </function>

  <function name="llDetectedName" type="string">
    <param type="integer" name="number"/>
    <description lang="en">
Returns the name of detected object number (returns empty string if number is not a valid sensed object)
    </description>
  </function>

  <function name="llDetectedKey" type="key">
    <param type="integer" name="number"/>
    <description lang="en">
Returns the key of detected object number (returns empty key if number is not a valid sensed object)
    </description>
  </function>

  <function name="llDetectedOwner" type="key">
    <param type="integer" name="number"/>
    <description lang="en">
Returns the key of detected object's owner (returns empty key if number is not a valid sensed object)
    </description>
  </function>

  <function name="llDetectedType" type="integer">
    <param type="integer" name="number"/>
    <description lang="en">
Returns the type (AGENT, ACTIVE, PASSIVE, SCRIPTED) of detected object (returns 0 if number is not a valid sensed object)
    </description>
  </function>

  <function name="llDetectedPos" type="vector">
    <param type="integer" name="number"/>
    <description lang="en">
Returns the position of detected object number (returns &lt;0,0,0&gt; if number is not a valid sensed object)
    </description>
  </function>

  <function name="llDetectedVel" type="vector">
    <param type="integer" name="number"/>
    <description lang="en">
Returns the velocity of detected object number (returns &lt;0,0,0&gt; if number is not a valid sensed object)
    </description>
  </function>

  <function name="llDetectedGrab" type="vector">
    <param type="integer" name="number"/>
    <description lang="en">
Returns the grab offset of the user touching object (returns &lt;0,0,0&gt; if number is not a valid sensed object)
    </description>
  </function>

  <function name="llDetectedRot" type="rotation">
    <param type="integer" name="number"/>
    <description lang="en">
Returns the rotation of detected object number (returns &lt;0,0,0,1&gt; if number is not a valid sensed object)
    </description>
  </function>

  <function name="llDetectedGroup" type="integer">
    <param type="integer" name="number"/>
    <description lang="en">
Returns TRUE if detected object is part of same group as owner
    </description>
  </function>

  <function name="llDetectedLinkNumber" type="integer">
    <param type="integer" name="number"/>
    <description lang="en">
Returns the link position of the triggered event for touches and collisions only
    </description>
  </function>

  <function name="llDie" energy="0">
    <description lang="en">
Deletes the object
    </description>
  </function>

  <function name="llGround" type="float">
    <param type="vector" name="offset"/>
    <description lang="en">
Returns the ground height below the object position + offset
    </description>
  </function>

  <function name="llCloud" type="float" status="unimplemented">
    <param type="vector" name="offset"/>
    <description lang="en">
(DEPRECATED) It always returns 0.0 now.
Returns the cloud density at the object position + offset.
    </description>
  </function>

  <function name="llWind" type="vector">
    <param type="vector" name="offset"/>
    <description lang="en">
Returns the wind velocity at the object position + offset
    </description>
  </function>

  <function name="llSetStatus" version="sl:0.1.0">
    <param type="integer" name="status"/>
    <param type="integer" name="value"/>
    <description lang="en">
Sets status (STATUS_PHYSICS, STATUS_PHANTOM, STATUS_BLOCK_GRAB, STATUS_ROTATE_X, STATUS_ROTATE_Y, and/or STATUS_ROTATE_Z) to value
    </description>
  </function>

  <function name="llGetStatus" type="integer">
    <param type="integer" name="status"/>
    <description lang="en">
Returns value of status (STATUS_PHYSICS, STATUS_PHANTOM, STATUS_BLOCK_GRAB, STATUS_ROTATE_X, STATUS_ROTATE_Y, and/or STATUS_ROTATE_Z)
    </description>
  </function>

  <function name="llSetScale" version="sl:0.1.0">
    <param type="vector" name="scale"/>
    <description lang="en">
Sets the scale of the prim
    </description>
  </function>

  <function name="llGetScale" type="vector">
    <description lang="en">
Returns the scale of the prim
    </description>
  </function>

  <function name="llSetColor">
    <param type="vector" name="color"/>
    <param type="integer" name="face"/>
    <description lang="en">
Sets the color on face of the prim
    </description>
  </function>

  <function name="llGetAlpha" type="float">
    <param type="integer" name="face"/>
    <description lang="en">
Returns the alpha of face
    </description>
  </function>

  <function name="llSetAlpha">
    <param type="float" name="alpha"/>
    <param type="integer" name="face"/>
    <description lang="en">
Sets the alpha on face
    </description>
  </function>

  <function name="llGetColor" type="vector">
    <param type="integer" name="face"/>
    <description lang="en">
Returns the color on face
    </description>
  </function>

  <!-- This function returns DateTime for Aurora, but we're not special-casing it -->
  <function name="llSetTexture" delay="0.2">
    <param type="string" name="texture"/>
    <param type="integer" name="face"/>
    <description lang="en">
Sets the texture of face or ALL_SIDES
    </description>
  </function>

  <!-- This function returns DateTime for Aurora, but we're not special-casing it -->
  <function name="llScaleTexture" delay="0.2">
    <param type="float" name="u"/>
    <param type="float" name="v"/>
    <param type="integer" name="face"/>
    <description lang="en">
Sets the texture u &amp; v scales for the chosen face or ALL_SIDES
    </description>
  </function>

  <!-- This function returns DateTime for Aurora, but we're not special-casing it -->
  <function name="llOffsetTexture" delay="0.2">
    <param type="float" name="u"/>
    <param type="float" name="v"/>
    <param type="integer" name="face"/>
    <description lang="en">
Sets the texture u  &amp; v offsets for the chosen face or ALL_SIDES
    </description>
  </function>

  <!-- This function returns DateTime for Aurora, but we're not special-casing it -->
  <function name="llRotateTexture" delay="0.2">
    <param type="float" name="angle"/>
    <param type="integer" name="face"/>
    <description lang="en">
Sets the texture rotation for the chosen face
    </description>
  </function>

  <function name="llGetTexture" type="string">
    <param type="integer" name="face"/>
    <description lang="en">
Returns a string that is the texture on face (the inventory name if it is a texture in the prim's inventory, otherwise the key)
    </description>
  </function>

  <!-- This function returns DateTime for Aurora, but we're not special-casing it -->
  <function name="llSetPos" delay="0.2">
    <param type="vector" name="pos"/>
    <description lang="en">
Moves the object or prim towards pos without using physics (if the script isn't physical)
    </description>
  </function>

  <function name="llGetPos" type="vector">
    <description lang="en">
Returns the position of the task in region coordinates
    </description>
  </function>

  <function name="llGetLocalPos" type="vector">
    <description lang="en">
Returns the position relative to the root
    </description>
  </function>

  <!-- This function returns DateTime for Aurora, but we're not special-casing it -->
  <function name="llSetRot" delay="0.2">
    <param type="rotation" name="rot"/>
    <description lang="en">
Sets the rotation
    </description>
  </function>

  <function name="llGetRot" type="rotation">
    <description lang="en">
Returns the rotation relative to the region's axes
    </description>
  </function>

  <function name="llGetLocalRot" type="rotation">
    <description lang="en">
Returns the rotation local to the root
    </description>
  </function>

  <function name="llSetForce">
    <param type="vector" name="force"/>
    <param type="integer" name="local"/>
    <description lang="en">
Applies force to the object (if the script is physical), in local coords if local == TRUE
    </description>
  </function>

  <function name="llGetForce" type="vector">
    <description lang="en">
Returns the force (if the script is physical)
    </description>
  </function>

  <function name="llTarget" type="integer">
    <param type="vector" name="position"/>
    <param type="float" name="range"/>
    <description lang="en">
Sets positions within range of position as a target and return an ID for the target
    </description>
  </function>

  <function name="llTargetRemove">
    <param type="integer" name="number"/>
    <description lang="en">
Removes positional target number registered with llTarget
    </description>
  </function>

  <function name="llRotTarget" type="integer">
    <param type="rotation" name="rot"/>
    <param type="float" name="error"/>
    <description lang="en">
Set rotations with error of rot as a rotational target and return an ID for the rotational target
    </description>
  </function>

  <function name="llRotTargetRemove">
    <param type="integer" name="number"/>
    <description lang="en">
Removes rotational target number registered with llRotTarget
    </description>
  </function>

  <function name="llMoveToTarget">
    <param type="vector" name="target"/>
    <param type="float" name="tau"/>
    <description lang="en">
Critically damps to target in tau seconds (if the script is physical)
    </description>
  </function>

  <function name="llStopMoveToTarget">
    <description lang="en">
Stops critically damped motion
    </description>
  </function>

  <function name="llApplyImpulse">
    <param type="vector" name="force"/>
    <param type="integer" name="local"/>
    <description lang="en">
Applies impulse to object (if the script is physical), in local coords if local == TRUE
    </description>
  </function>

  <function name="llApplyRotationalImpulse">
    <param type="vector" name="force"/>
    <param type="integer" name="local"/>
    <description lang="en">
Applies rotational impulse to object (if the script is physical), in local coords if local == TRUE
    </description>
  </function>

  <function name="llSetTorque">
    <param type="vector" name="torque"/>
    <param type="integer" name="local"/>
    <description lang="en">
Sets the torque of object (if the script is physical), in local coords if local == TRUE
    </description>
  </function>

  <function name="llGetTorque" type="vector">
    <description lang="en">
Returns the torque (if the script is physical)
    </description>
  </function>

  <function name="llSetForceAndTorque">
    <param type="vector" name="force"/>
    <param type="vector" name="torque"/>
    <param type="integer" name="local"/>
    <description lang="en">
Sets the force and torque of object (if the script is physical), in local coords if local == TRUE
    </description>
  </function>

  <function name="llGetVel" type="vector">
    <description lang="en">
Returns the velocity of the object
    </description>
  </function>

  <function name="llGetAccel" type="vector">
    <description lang="en">
Returns the acceleration of the object relative to the region's axes
    </description>
  </function>

  <function name="llGetOmega" type="vector">
    <description lang="en">
Returns the rotation velocity in radians per second
    </description>
  </function>

  <function name="llGetTimeOfDay" type="float">
    <description lang="en">
Returns the time in seconds since [CURRENT_GRID] server midnight or since region up-time, whichever is smaller
    </description>
  </function>

  <function name="llGetWallclock" type="float">
    <description lang="en">
Returns the time in seconds since midnight California Pacific time (PST/PDT)
    </description>
  </function>

  <function name="llGetTime" type="float">
    <description lang="en">
Returns the time in seconds since the last region reset, script reset, or call to either llResetTime or llGetAndResetTime
    </description>
  </function>

  <function name="llResetTime">
    <description lang="en">
Sets the script timer to zero
    </description>
  </function>

  <function name="llGetAndResetTime" type="float">
    <description lang="en">
Returns the script time in seconds and then resets the script timer to zero
    </description>
  </function>

  <function name="llSound" status="deprecated" version="sl:0.1.0">
    <param type="string" name="sound"/>
    <param type="float" name="volume"/>
    <param type="integer" name="queue"/>
    <param type="integer" name="loop"/>
    <description lang="en">
(DEPRECATED) Use llPlaySound / llLoopSound / llSetSoundQueueing.
Plays sound at volume and whether it should loop or not.
    </description>
  </function>

  <function name="llPlaySound" version="sl:0.1.0">
    <param type="string" name="sound"/>
    <param type="float" name="volume"/>
    <description lang="en">
Plays attached sound once at volume (0.0 - 1.0)
    </description>
  </function>

  <function name="llLoopSound" version="sl:0.1.0">
    <param type="string" name="sound"/>
    <param type="float" name="volume"/>
    <description lang="en">
Plays attached sound looping indefinitely at volume (0.0 - 1.0)
    </description>
  </function>

  <function name="llLoopSoundMaster">
    <param type="string" name="sound"/>
    <param type="float" name="volume"/>
    <description lang="en">
Plays attached sound looping at volume (0.0 - 1.0), declares it a sync master
    </description>
  </function>

  <function name="llLoopSoundSlave">
    <param type="string" name="sound"/>
    <param type="float" name="volume"/>
    <description lang="en">
Plays attached sound looping at volume (0.0 - 1.0), synced to most audible sync master
    </description>
  </function>

  <function name="llPlaySoundSlave">
    <param type="string" name="sound"/>
    <param type="float" name="volume"/>
    <description lang="en">
Plays attached sound once at volume (0.0 - 1.0), synced to next loop of most audible sync master
    </description>
  </function>

  <function name="llTriggerSound">
    <param type="string" name="sound"/>
    <param type="float" name="volume"/>
    <description lang="en">
Plays sound at volume (0.0 - 1.0), centered at but not attached to object
    </description>
  </function>

  <function name="llStopSound">
    <description lang="en">
Stops currently attached sound
    </description>
  </function>

  <!-- This function returns DateTime for Aurora, but we're not special-casing it -->
  <function name="llPreloadSound" delay="1" version="sl:0.1.0">
    <param type="string" name="sound"/>
    <description lang="en">
Preloads a sound on viewers within range
    </description>
  </function>

  <function name="llGetSubString" type="string">
    <param type="string" name="src"/>
    <param type="integer" name="start"/>
    <param type="integer" name="end"/>
    <description lang="en">
Returns the indicated substring
    </description>
  </function>

  <function name="llDeleteSubString" type="string">
    <param type="string" name="src"/>
    <param type="integer" name="start"/>
    <param type="integer" name="end"/>
    <description lang="en">
Removes the indicated substring and returns the result
    </description>
  </function>

  <function name="llInsertString" type="string">
    <param type="string" name="dst"/>
    <param type="integer" name="position"/>
    <param type="string" name="src"/>
    <description lang="en">
Returns a destination string dst with the string src inserted starting at position pos
    </description>
  </function>

  <function name="llToUpper" type="string">
    <param type="string" name="src"/>
    <description lang="en">
Returns a string that is src with all upper-case characters
    </description>
  </function>

  <function name="llToLower" type="string">
    <param type="string" name="src"/>
    <description lang="en">
Returns a string that is src with all lower-case characters
    </description>
  </function>

  <function name="llGiveMoney" type="integer">
    <param type="key" name="destination"/>
    <param type="integer" name="amount"/>
    <description lang="en">
Transfers amount of L$ from script owner to destination
    </description>
  </function>

  <function name="llMakeExplosion" delay="0.1" status="deprecated" grid="sl os">
    <param type="integer" name="particles"/>
    <param type="float" name="scale"/>
    <param type="float" name="vel"/>
    <param type="float" name="lifetime"/>
    <param type="float" name="arc"/>
    <param type="string" name="texture"/>
    <param type="vector" name="offset"/>
    <description lang="en">
(DEPRECATED) Makes a round explosion of particles
    </description>
  </function>

  <function name="llMakeFountain" delay="0.1" status="deprecated" grid="sl os">
    <param type="integer" name="particles"/>
    <param type="float" name="scale"/>
    <param type="float" name="vel"/>
    <param type="float" name="lifetime"/>
    <param type="float" name="arc"/>
    <param type="integer" name="bounce"/>
    <param type="string" name="texture"/>
    <param type="vector" name="offset"/>
    <param type="float" name="bounce_offset"/>
    <description lang="en">
(DEPRECATED) Makes a fountain of particles
    </description>
  </function>

  <function name="llMakeSmoke" delay="0.1" status="deprecated" grid="sl os">
    <param type="integer" name="particles"/>
    <param type="float" name="scale"/>
    <param type="float" name="vel"/>
    <param type="float" name="lifetime"/>
    <param type="float" name="arc"/>
    <param type="string" name="texture"/>
    <param type="vector" name="offset"/>
    <description lang="en">
(DEPRECATED) Makes smoke like particles
    </description>
  </function>

  <function name="llMakeFire" delay="0.1" status="deprecated" grid="sl os">
    <param type="integer" name="particles"/>
    <param type="float" name="scale"/>
    <param type="float" name="vel"/>
    <param type="float" name="lifetime"/>
    <param type="float" name="arc"/>
    <param type="string" name="texture"/>
    <param type="vector" name="offset"/>
    <description lang="en">
(DEPRECATED) Makes fire like particles
    </description>
  </function>

  <!-- This function returns DateTime for Aurora, but we're not special-casing it -->
  <function name="llRezObject" delay="0.1" energy="200" version="sl:0.1.0">
    <param type="string" name="inventory"/>
    <param type="vector" name="pos"/>
    <param type="vector" name="vel"/>
    <param type="rotation" name="rot"/>
    <param type="integer" name="param"/>
    <description lang="en">
Instantiates owner's inventory object at pos with velocity vel and rotation rot with start parameter param
    </description>
  </function>

  <function name="llLookAt" version="sl:0.1.0">
    <param type="vector" name="target"/>
    <param type="float" name="strength"/>
    <param type="float" name="damping"/>
    <description lang="en">
Causes object to point its up axis (positive z) towards target, while keeping its forward axis (positive x) below the horizon
    </description>
  </function>

  <function name="llLinkLookAt" grid="aa">
    <param type="integer" name="link"/>
    <param type="vector" name="target"/>
    <param type="float" name="strength"/>
    <param type="float" name="damping"/>
    <description lang="en">
Causes a linked prim to point its up axis (positive z) towards target, while keeping its forward axis (positive x) below the horizon
    </description>
  </function>

  <function name="llStopLookAt">
    <description lang="en">
Stops causing object to point at a target
    </description>
  </function>

  <function name="llSetTimerEvent">
    <param type="float" name="sec"/>
    <description lang="en">
Causes the timer event to be triggered a maximum of once every sec seconds
    </description>
  </function>

  <!-- This function returns DateTime for Aurora, but we're not special-casing it -->
  <function name="llSleep" energy="0">
    <param type="float" name="sec"/>
    <description lang="en">
Puts the script to sleep for sec seconds
    </description>
  </function>

  <function name="llGetMass" type="float" version="sl:0.1.0">
    <description lang="en">
Returns the mass of object that the script is attached to
    </description>
  </function>

  <!-- This function returns DateTime for Aurora, but we're not special-casing it -->
  <function name="llCollisionFilter">
    <param type="string" name="name"/>
    <param type="key" name="id"/>
    <param type="integer" name="accept"/>
    <description lang="en">
Sets the collision filter, exclusively or inclusively. If accept == TRUE, only accept collisions with objects name and id (either is optional), otherwise with objects not name or id.
    </description>
  </function>

  <function name="llTakeControls">
    <param type="integer" name="controls"/>
    <param type="integer" name="accept"/>
    <param type="integer" name="pass_on"/>
    <description lang="en">
Allows for intercepting keyboard and mouse clicks from the agent the script has permissions for
    </description>
  </function>

  <function name="llReleaseControls">
    <description lang="en">
Stops taking inputs that were taken with llTakeControls
    </description>
  </function>

  <function name="llAttachToAvatar">
    <param type="integer" name="attach_point"/>
    <description lang="en">
Attaches the object to the avatar who has granted permission to the script
    </description>
  </function>

  <function name="llDetachFromAvatar">
    <description lang="en">
Detaches object from avatar
    </description>
  </function>

  <function name="llTakeCamera" status="unimplemented">
    <param type="key" name="avatar"/>
    <description lang="en">
(DEPRECATED) Use llSetCameraParams instead.
Moves avatar's viewpoint to task.
    </description>
  </function>

  <function name="llReleaseCamera" status="unimplemented">
    <param type="key" name="avatar"/>
    <description lang="en">
(DEPRECATED) Use llClearCameraParams instead.
Returns camera to agent avatar.
    </description>
  </function>

  <function name="llGetOwner" type="key">
    <description lang="en">
Returns the object owner's UUID
    </description>
  </function>

  <!-- This function returns DateTime for Aurora, but we're not special-casing it -->
  <function name="llInstantMessage" delay="2">
    <param type="key" name="user"/>
    <param type="string" name="message"/>
    <description lang="en">
Sends the specified string as an Instant Message to the user
    </description>
  </function>

  <!-- This function returns DateTime for Aurora, but we're not special-casing it -->
  <function name="llEmail" delay="20" version="sl:1.3.0">
    <param type="string" name="address"/>
    <param type="string" name="subject"/>
    <param type="string" name="message"/>
    <description lang="en">
Sends an email to address with the subject and message
    </description>
  </function>

  <function name="llGetNextEmail" version="sl:1.3.0">
    <param type="string" name="address"/>
    <param type="string" name="subject"/>
    <description lang="en">
Gets the next waiting email that comes from address, with specified subject
    </description>
  </function>

  <function name="llGetKey" type="key">
    <description lang="en">
Returns the key of the prim the script is attached to
    </description>
  </function>

  <function name="llSetBuoyancy">
    <param type="float" name="buoyancy"/>
    <description lang="en">
Sets the buoyancy of the task or object (0 is disabled, &lt; 1.0 sinks, 1.0 floats, &gt; 1.0 rises)
    </description>
  </function>

  <function name="llSetHoverHeight">
    <param type="float" name="height"/>
    <param type="integer" name="water"/>
    <param type="float" name="tau"/>
    <description lang="en">
Critically damps to a height above the ground (or water) in tau seconds
    </description>
  </function>

  <function name="llStopHover">
    <description lang="en">
Stops hovering to a height
    </description>
  </function>

  <function name="llMinEventDelay">
    <param type="float" name="delay"/>
    <description lang="en">
Sets the minimum time between events being handled
    </description>
  </function>

  <function name="llSoundPreload" status="deprecated">
    <param type="string" name="sound"/>
    <description lang="en">
(DEPRECATED) Use llPreloadSound.
Preloads a sound on viewers within range
    </description>
  </function>

  <function name="llRotLookAt" version="sl:0.1.0">
    <param type="rotation" name="target"/>
    <param type="float" name="strength"/>
    <param type="float" name="damping"/>
    <description lang="en">
Causes object to point its forward axis towards target
    </description>
  </function>

  <function name="llLinkRotLookAt" grid="aa">
    <param type="integer" name="link"/>
    <param type="rotation" name="target"/>
    <param type="float" name="strength"/>
    <param type="float" name="damping"/>
    <description lang="en">
Causes linked prim to point its forward axis towards target
    </description>
  </function>

  <function name="llStringLength" type="integer">
    <param type="string" name="str"/>
    <description lang="en">
Returns the length of string
    </description>
  </function>

  <function name="llStartAnimation">
    <param type="string" name="anim"/>
    <description lang="en">
Starts animation anim for agent that granted PERMISSION_TRIGGER_ANIMATION if the permission has not been revoked
    </description>
  </function>

  <function name="llStopAnimation">
    <param type="string" name="anim"/>
    <description lang="en">
Stops animation anim for agent that granted permission
    </description>
  </function>

  <function name="llPointAt" status="unimplemented">
    <param type="vector" name="pos"/>
    <description lang="en">
Makes agent that owns object point at pos
    </description>
  </function>

  <function name="llStopPointAt" status="unimplemented">
    <description lang="en">
Stops pointing agent that owns object
    </description>
  </function>

  <function name="llTargetOmega" version="sl:0.2.0">
    <param type="vector" name="axis"/>
    <param type="float" name="spinrate"/>
    <param type="float" name="gain"/>
    <description lang="en">
Rotates the object around axis at spinrate with strength gain
    </description>
  </function>

  <function name="llGetStartParameter" type="integer">
    <description lang="en">
Returns an integer that is the script start/rez parameter
    </description>
  </function>

  <function name="llGodLikeRezObject" status="godmode">
    <param type="key" name="inventory"/>
    <param type="vector" name="pos"/>
    <description lang="en">
Rezzes directly off of UUID if owner is in God Mode
    </description>
  </function>

  <function name="llRequestPermissions">
    <param type="key" name="agent"/>
    <param type="integer" name="perm"/>
    <description lang="en">
Asks the agent for permission to run certain classes of functions
    </description>
  </function>

  <function name="llGetPermissionsKey" type="key">
    <description lang="en">
Returns the key of the avatar that last granted permissions to the script
    </description>
  </function>

  <function name="llGetPermissions" type="integer">
    <description lang="en">
Returns an integer bitfield with the permissions that have been granted
    </description>
  </function>

  <function name="llGetLinkNumber" type="integer">
    <description lang="en">
Returns the link number of the prim containing the script (0 means not linked, 1 the prim is the root, 2 the prim is the first child, etc)
    </description>
  </function>

  <function name="llSetLinkColor">
    <param type="integer" name="linknumber"/>
    <param type="vector" name="color"/>
    <param type="integer" name="face"/>
    <description lang="en">
Sets face to color if a task exists in the link chain at linknumber
    </description>
  </function>

  <function name="llCreateLink" delay="1">
    <param type="key" name="target"/>
    <param type="integer" name="parent"/>
    <description lang="en">
Attempts to link the script's object with the target (requires that PERMISSION_CHANGE_LINKS be granted). If parent == TRUE, then the script's object becomes the root.
    </description>
  </function>

  <function name="llBreakLink">
    <param type="integer" name="linknum"/>
    <description lang="en">
Delinks the prim with the given link number in a linked object set (requires that PERMISSION_CHANGE_LINKS be granted)
    </description>
  </function>

  <function name="llBreakAllLinks">
    <description lang="en">
Delinks all prims in the link set (requires that PERMISSION_CHANGE_LINKS be granted)
    </description>
  </function>

  <function name="llGetLinkKey" type="key">
    <param type="integer" name="linknumber"/>
    <description lang="en">
Returns the key of the linked prim linknumber
    </description>
  </function>

  <function name="llGetLinkName" type="string">
    <param type="integer" name="linknumber"/>
    <description lang="en">
Returns the name of linknumber in a link set
    </description>
  </function>

  <function name="llGetInventoryNumber" type="integer">
    <param type="integer" name="type"/>
    <description lang="en">
Returns the number of items of a given type (INVENTORY_* flag) in the prim's inventory
    </description>
  </function>

  <function name="llGetInventoryName" type="string">
    <param type="integer" name="type"/>
    <param type="integer" name="number"/>
    <description lang="en">
Returns the name of the inventory item number of a given type
    </description>
  </function>

  <function name="llSetScriptState">
    <param type="string" name="name"/>
    <param type="integer" name="run"/>
    <description lang="en">
Sets the running state of the specified script
    </description>
  </function>

  <function name="llGetEnergy" type="float">
    <description lang="en">
Returns how much energy is in the object as a percentage of maximum
    </description>
  </function>

  <!-- This function returns DateTime for Aurora, but we're not special-casing it -->
  <function name="llGiveInventory">
    <param type="key" name="destination"/>
    <param type="string" name="inventory"/>
    <description lang="en">
Gives inventory to destination.
Sleeps script for 2 seconds if destination is an avatar.
    </description>
  </function>

  <function name="llRemoveInventory">
    <param type="string" name="item"/>
    <description lang="en">
Removes the named inventory item
    </description>
  </function>

  <function name="llSetText" version="sl:0.1.0">
    <param type="string" name="text"/>
    <param type="vector" name="color"/>
    <param type="float" name="alpha"/>
    <description lang="en">
Displays text that hovers over the prim with specific color and translucency specified with alpha
    </description>
  </function>

  <function name="llWater" type="float">
    <param type="vector" name="offset"/>
    <description lang="en">
Returns the water height below the object position + offset
    </description>
  </function>

  <function name="llPassTouches">
    <param type="integer" name="pass"/>
    <description lang="en">
If pass == TRUE, touches are passed from children on to parents
    </description>
  </function>

  <function name="llRequestAgentData" type="key" delay="0.1">
    <param type="key" name="id"/>
    <param type="integer" name="data"/>
    <description lang="en">
Requests data about agent id. When data is available the dataserver event will be raised.
    </description>
  </function>

  <function name="llRequestInventoryData" type="key" delay="1">
    <param type="string" name="name"/>
    <description lang="en">
Requests data from object's inventory object. When data is available the dataserver event will be raised.
    </description>
  </function>

  <function name="llSetDamage">
    <param type="float" name="damage"/>
    <description lang="en">
Sets the amount of damage that will be done when this object hits an avatar
    </description>
  </function>

  <!-- This function returns DateTime for Aurora, but we're not special-casing it -->
  <function name="llTeleportAgentHome" delay="5" energy="100">
    <param type="key" name="id"/>
    <description lang="en">
Teleports avatar on the owner's land to their home location without any warning
    </description>
  </function>

  <function name="llModifyLand">
    <param type="integer" name="action"/>
    <param type="integer" name="brush"/>
    <description lang="en">
Modifies land using the specified action on the specified brush size of land
    </description>
  </function>

  <function name="llCollisionSound" version="sl:0.2.0">
    <param type="string" name="impact_sound"/>
    <param type="float" name="impact_volume"/>
    <description lang="en">
Suppresses default collision sounds, replaces default impact sounds with impact_sound at the volume impact_volume
    </description>
  </function>

  <function name="llCollisionSprite" status="unimplemented" version="sl:0.2.0">
    <param type="string" name="impact_sprite"/>
    <description lang="en">
Suppresses default collision sprites, replaces default impact sprite with impact_sprite (use an empty string to just suppress)
    </description>
  </function>

  <function name="llGetAnimation" type="string">
    <param type="key" name="id"/>
    <description lang="en">
Returns the name of the currently playing locomotion animation for avatar id
    </description>
  </function>

  <function name="llResetScript">
    <description lang="en">
Resets the script
    </description>
  </function>

  <function name="llMessageLinked">
    <param type="integer" name="linknum"/>
    <param type="integer" name="num"/>
    <param type="string" name="str"/>
    <param type="key" name="id"/>
    <description lang="en">
Allows scripts in the same object to communicate. Triggers a link_message event with the same parameters num, str, and id in all scripts in the prim(s) described by linknum.
    </description>
  </function>

  <function name="llPushObject">
    <param type="key" name="id"/>
    <param type="vector" name="impulse"/>
    <param type="vector" name="ang_impulse"/>
    <param type="integer" name="local"/>
    <description lang="en">
Applies impulse and ang_impulse to object id
    </description>
  </function>

  <function name="llPassCollisions">
    <param type="integer" name="pass"/>
    <description lang="en">
If pass == TRUE, collisions are passed from children on to parents (default is FALSE)
    </description>
  </function>

  <function name="llGetScriptName" type="string">
    <description lang="en">
Returns the name of the script that this function is used in
    </description>
  </function>

  <function name="llGetNumberOfSides" type="integer">
    <description lang="en">
Returns the number of faces (or sides) of the prim
    </description>
  </function>

  <function name="llAxisAngle2Rot" type="rotation">
    <param type="vector" name="axis"/>
    <param type="float" name="angle"/>
    <description lang="en">
Returns the rotation that is a generated angle about axis
    </description>
  </function>

  <function name="llRot2Axis" type="vector">
    <param type="rotation" name="rot"/>
    <description lang="en">
Returns the rotation axis represented by rot
    </description>
  </function>

  <function name="llRot2Angle" type="float">
    <param type="rotation" name="rot"/>
    <description lang="en">
Returns the rotation angle represented by rot
    </description>
  </function>

  <function name="llAcos" type="float">
    <param type="float" name="val"/>
    <description lang="en">
Returns the arccosine in radians of val
    </description>
  </function>

  <function name="llAsin" type="float">
    <param type="float" name="val"/>
    <description lang="en">
Returns the arcsine in radians of val
    </description>
  </function>

  <function name="llAngleBetween" type="float">
    <param type="rotation" name="a"/>
    <param type="rotation" name="b"/>
    <description lang="en">
Returns angle between rotation a and b
    </description>
  </function>

  <function name="llGetInventoryKey" type="key">
    <param type="string" name="name"/>
    <description lang="en">
Returns the key that is the UUID of the inventory name
    </description>
  </function>

  <function name="llAllowInventoryDrop">
    <param type="integer" name="add"/>
    <description lang="en">
If add == TRUE, users without modify permissions can still drop inventory items onto a prim
    </description>
  </function>

  <function name="llGetSunDirection" type="vector">
    <description lang="en">
Returns a normalized vector of the direction of the sun in the region
    </description>
  </function>

  <function name="llGetTextureOffset" type="vector">
    <param type="integer" name="face"/>
    <description lang="en">
Returns the texture offset of face in the x and y components of a vector
    </description>
  </function>

  <function name="llGetTextureScale" type="vector">
    <param type="integer" name="side"/>
    <description lang="en">
Returns the texture scale of side in the x and y components of a vector
    </description>
  </function>

  <function name="llGetTextureRot" type="float">
    <param type="integer" name="side"/>
    <description lang="en">
Returns the texture rotation of side
    </description>
  </function>

  <function name="llSubStringIndex" type="integer">
    <param type="string" name="source"/>
    <param type="string" name="pattern"/>
    <description lang="en">
Returns an integer that is the index in source where pattern first appears.
(Returns -1 if not found.)
    </description>
  </function>

  <function name="llGetOwnerKey" type="key">
    <param type="key" name="id"/>
    <description lang="en">
Returns the owner of object id
    </description>
  </function>

  <function name="llGetCenterOfMass" type="vector">
    <description lang="en">
Returns the prim's center of mass (unless called from the root prim, where it returns the object's center of mass)
    </description>
  </function>

  <function name="llListSort" type="list">
    <param type="list" name="src"/>
    <param type="integer" name="stride"/>
    <param type="integer" name="ascending"/>
    <description lang="en">
Sorts the list into blocks of stride, in ascending order if ascending == TRUE.
The sort order is affected by type.
    </description>
  </function>

  <function name="llGetListLength" type="integer">
    <param type="list" name="src"/>
    <description lang="en">
Returns the number of elements in the list
    </description>
  </function>

  <function name="llList2Integer" type="integer">
    <param type="list" name="src"/>
    <param type="integer" name="index"/>
    <description lang="en">
Copies the integer at index in the list
    </description>
  </function>

  <function name="llList2Float" type="float">
    <param type="list" name="src"/>
    <param type="integer" name="index"/>
    <description lang="en">
Copies the float at index in the list
    </description>
  </function>

  <function name="llList2String" type="string">
    <param type="list" name="src"/>
    <param type="integer" name="index"/>
    <description lang="en">
Copies the string at index in the list
    </description>
  </function>

  <function name="llList2Key" type="key">
    <param type="list" name="src"/>
    <param type="integer" name="index"/>
    <description lang="en">
Copies the key at index in the list
    </description>
  </function>

  <function name="llList2Vector" type="vector">
    <param type="list" name="src"/>
    <param type="integer" name="index"/>
    <description lang="en">
Copies the vector at index in the list
    </description>
  </function>

  <function name="llList2Rot" type="rotation">
    <param type="list" name="src"/>
    <param type="integer" name="index"/>
    <description lang="en">
Copies the rotation at index in the list
    </description>
  </function>

  <function name="llList2List" type="list">
    <param type="list" name="src"/>
    <param type="integer" name="start"/>
    <param type="integer" name="end"/>
    <description lang="en">
Copies the slice of the list from start to end
    </description>
  </function>

  <function name="llDeleteSubList" type="list">
    <param type="list" name="src"/>
    <param type="integer" name="start"/>
    <param type="integer" name="end"/>
    <description lang="en">
Removes the slice from start to end and returns the remainder of the list
    </description>
  </function>

  <function name="llGetListEntryType" type="integer">
    <param type="list" name="src"/>
    <param type="integer" name="index"/>
    <description lang="en">
Returns the type of the index entry in the list
(TYPE_INTEGER, TYPE_FLOAT, TYPE_STRING, TYPE_KEY, TYPE_VECTOR, TYPE_ROTATION, or TYPE_INVALID if index is off list)
    </description>
  </function>

  <function name="llList2CSV" type="string">
    <param type="list" name="src"/>
    <description lang="en">
Creates a string of comma separated values from list
    </description>
  </function>

  <function name="llCSV2List" type="list">
    <param type="string" name="src"/>
    <description lang="en">
Creates a list from a string of comma separated values
    </description>
  </function>

  <function name="llListRandomize" type="list">
    <param type="list" name="src"/>
    <param type="integer" name="stride"/>
    <description lang="en">
Returns a randomized list of blocks of size stride
    </description>
  </function>

  <function name="llList2ListStrided" type="list">
    <param type="list" name="src"/>
    <param type="integer" name="start"/>
    <param type="integer" name="end"/>
    <param type="integer" name="stride"/>
    <description lang="en">
Copies the strided slice of the list from start to end
    </description>
  </function>

  <function name="llGetRegionCorner" type="vector">
    <description lang="en">
Returns a vector in meters that is the global location of the south-west corner of the region which the object is in
    </description>
  </function>

  <function name="llListInsertList" type="list">
    <param type="list" name="dest"/>
    <param type="list" name="src"/>
    <param type="integer" name="start"/>
    <description lang="en">
Returns a list that contains all the elements from dest but with the elements from src inserted at position start
    </description>
  </function>

  <function name="llListFindList" type="integer">
    <param type="list" name="src"/>
    <param type="list" name="test"/>
    <description lang="en">
Returns the index of the first instance of test in src.
(Returns -1 if not found.)
    </description>
  </function>

  <function name="llGetObjectName" type="string">
    <description lang="en">
Returns the name of the prim which the script is attached to
    </description>
  </function>

  <function name="llSetObjectName">
    <param type="string" name="name"/>
    <description lang="en">
Sets the prim's name to the name parameter
    </description>
  </function>

  <function name="llGetDate" type="string">
    <description lang="en">
Returns the current date in the UTC time zone in the format YYYY-MM-DD
    </description>
  </function>

  <function name="llEdgeOfWorld" type="integer" version="sl:0.2.0">
    <param type="vector" name="pos"/>
    <param type="vector" name="dir"/>
    <description lang="en">
Checks to see whether the border hit by dir from pos is the edge of the world (has no neighboring region)
    </description>
  </function>

  <function name="llGetAgentInfo" type="integer" version="sl:0.4.0">
    <param type="key" name="id"/>
    <description lang="en">
Returns an integer bitfield containing the agent information about id.
Returns AGENT_FLYING, AGENT_ATTACHMENTS, AGENT_SCRIPTED, AGENT_SITTING, AGENT_ON_OBJECT, AGENT_MOUSELOOK, AGENT_AWAY, AGENT_BUSY, AGENT_TYPING, AGENT_CROUCHING, AGENT_ALWAYS_RUN, AGENT_WALKING and/or AGENT_IN_AIR.
    </description>
  </function>

  <!-- This function returns DateTime for Aurora, but we're not special-casing it -->
  <function name="llAdjustSoundVolume" delay="0.1"><!-- Version is unclear - mentioned in 0.2 and also in 0.4 -->
    <param type="float" name="volume"/>
    <description lang="en">
Adjusts volume of attached sound (0.0 - 1.0)
    </description>
  </function>

  <function name="llSetSoundQueueing"><!-- Version is unclear - mentioned in 0.2 and also in 0.4 -->
    <param type="integer" name="queue"/>
    <description lang="en">
Sets whether attached sounds wait for the current sound to finish (If queue == TRUE then queuing is enabled, if FALSE queuing is disabled [default])
    </description>
  </function>

  <function name="llSetSoundRadius" version="sl:0.4.0">
    <param type="float" name="radius"/>
    <description lang="en">
Establishes a hard cut-off radius for audibility of scripted sounds (both attached and triggered)
    </description>
  </function>

  <function name="llKey2Name" type="string" version="sl:0.4.0">
    <param type="key" name="id"/>
    <description lang="en">
Returns the name of the prim or avatar specified by id.
(The id must be a valid rezzed prim or avatar key in the current simulator, otherwise an empty string is returned.)
    </description>
  </function>

  <function name="llSetTextureAnim" version="sl:0.4.0">
    <param type="integer" name="mode"/>
    <param type="integer" name="face"/>
    <param type="integer" name="sizex"/>
    <param type="integer" name="sizey"/>
    <param type="float" name="start"/>
    <param type="float" name="length"/>
    <param type="float" name="rate"/>
    <description lang="en">
Animates the texture on the specified face/faces
    </description>
  </function>

  <function name="llTriggerSoundLimited" version="sl:0.4.0">
    <param type="string" name="sound"/>
    <param type="float" name="volume"/>
    <param type="vector" name="top_north_east"/>
    <param type="vector" name="bottom_south_west"/>
    <description lang="en">
Plays sound at volume (0.0 - 1.0), centered at but not attached to object, limited to the box defined by vectors top_north_east and bottom_south_west
    </description>
  </function>

  <!-- This function returns DateTime for Aurora, but we're not special-casing it -->
  <function name="llEjectFromLand" version="sl:0.6.0">
    <param type="key" name="avatar"/>
    <description lang="en">
Ejects avatar from the parcel
    </description>
  </function>

  <function name="llParseString2List" type="list" version="sl:0.6.0">
    <param type="string" name="src"/>
    <param type="list" name="separators"/>
    <param type="list" name="spacers"/>
    <description lang="en">
Breaks src into a list, discarding separators, keeping spacers
(separators and spacers must be lists of strings, maximum of 8 each)
    </description>
  </function>

  <function name="llOverMyLand" type="integer" version="sl:0.6.0">
    <param type="key" name="id"/>
    <description lang="en">
Returns TRUE if id is over land owned by the script owner, otherwise FALSE
    </description>
  </function>

  <function name="llGetLandOwnerAt" type="key" version="sl:0.6.0">
    <param type="vector" name="pos"/>
    <description lang="en">
Returns the key of the land owner, returns NULL_KEY if public
    </description>
  </function>

  <function name="llGetNotecardLine" type="key" delay="0.1" version="sl:0.6.0">
    <param type="string" name="name"/>
    <param type="integer" name="line"/>
    <description lang="en">
Returns line line of notecard name via the dataserver event
    </description>
  </function>

  <function name="llGetAgentSize" type="vector">
    <param type="key" name="id"/>
    <description lang="en">
If the avatar is in the same region, returns the size of the bounding box of the requested avatar by id, otherwise returns ZERO_VECTOR
    </description>
  </function>

  <function name="llSameGroup" type="integer">
    <param type="key" name="id"/>
    <description lang="en">
Returns TRUE if avatar id is in the same region and has the same active group, otherwise FALSE
    </description>
  </function>

  <function name="llUnSit">
    <param type="key" name="id"/>
    <description lang="en">
If avatar identified by id is sitting on the object the script is attached to or is over land owned by the object's owner, the avatar is forced to stand up
    </description>
  </function>

  <function name="llGroundSlope" type="vector" version="sl:0.9.0">
    <param type="vector" name="offset"/>
    <description lang="en">
Returns the ground slope below the object position + offset
    </description>
  </function>

  <function name="llGroundNormal" type="vector" version="sl:0.9.0">
    <param type="vector" name="offset"/>
    <description lang="en">
Returns the ground normal below the object position + offset
    </description>
  </function>

  <function name="llGroundContour" type="vector" version="sl:0.9.0">
    <param type="vector" name="offset"/>
    <description lang="en">
Returns the ground contour direction below the object position + offset
    </description>
  </function>

  <function name="llGetAttached" type="integer" version="sl:1.1.0">
    <description lang="en">
Returns the object's attachment point, or 0 if not attached
    </description>
  </function>

  <function name="llGetFreeMemory" type="integer" version="sl:1.1.0">
    <description lang="en">
Returns the number of free bytes of memory the script can use
    </description>
  </function>

  <function name="llGetRegionName" type="string" version="sl:1.1.0">
    <description lang="en">
Returns the current region name
    </description>
  </function>

  <function name="llGetRegionTimeDilation" type="float" version="sl:1.1.0">
    <description lang="en">
Returns the current time dilation as a float between 0.0 (full dilation) and 1.0 (no dilation)
    </description>
  </function>

  <function name="llGetRegionFPS" type="float" version="sl:1.1.0">
    <description lang="en">
Returns the mean region frames per second
    </description>
  </function>

  <function name="llParticleSystem" version="sl:1.1.0">
    <param type="list" name="rules"/>
    <description lang="en">
Creates a particle system based on rules. An empty list removes the particle system.
List format is [ rule1, data1, rule2, data2 ... rulen, datan ].
    </description>
  </function>

  <function name="llGroundRepel" version="sl:1.1.0"><!-- Version deduced (presumed to be introduced with vehicles) -->
    <param type="float" name="height"/>
    <param type="integer" name="water"/>
    <param type="float" name="tau"/>
    <description lang="en">
Critically damps to height if within height*0.5 of level (either above ground level, or above the higher of land and water if water == TRUE)
    </description>
  </function>

  <function name="llGiveInventoryList" delay="3" version="sl:1.1.0">
    <param type="key" name="target"/>
    <param type="string" name="folder"/>
    <param type="list" name="inventory"/>
    <description lang="en">
Gives inventory items to target, creating a new folder to put them in
    </description>
  </function>

  <function name="llSetVehicleType" version="sl:1.1.0">
    <param type="integer" name="type"/>
    <description lang="en">
Sets the vehicle to one of the default types
    </description>
  </function>

  <function name="llSetVehicleFloatParam" version="sl:1.1.0">
    <param type="integer" name="param"/>
    <param type="float" name="value"/>
    <description lang="en">
Sets the specified vehicle float parameter
    </description>
  </function>

  <function name="llSetVehicleVectorParam" version="sl:1.1.0">
    <param type="integer" name="param"/>
    <param type="vector" name="vec"/>
    <description lang="en">
Sets the specified vehicle vector parameter
    </description>
  </function>

  <function name="llSetVehicleRotationParam" version="sl:1.1.0">
    <param type="integer" name="param"/>
    <param type="rotation" name="rot"/>
    <description lang="en">
Sets the specified vehicle rotation parameter
    </description>
  </function>

  <function name="llSetVehicleFlags" version="sl:1.1.0">
    <param type="integer" name="flags"/>
    <description lang="en">
Sets the enabled bits in 'flags'
    </description>
  </function>

  <function name="llRemoveVehicleFlags" version="sl:1.1.0">
    <param type="integer" name="flags"/>
    <description lang="en">
Removes the enabled bits in 'flags'
    </description>
  </function>

  <function name="llSitTarget">
    <param type="vector" name="offset"/>
    <param type="rotation" name="rot"/>
    <description lang="en">
Sets the sit location for the prim. If offset == &lt;0,0,0&gt; then the sit target is removed.
    </description>
  </function>

  <function name="llAvatarOnSitTarget" type="key">
    <description lang="en">
If an avatar is seated on the sit target, returns the avatar's key, otherwise NULL_KEY
    </description>
  </function>

  <!-- This function returns DateTime for Aurora, but we're not special-casing it -->
  <function name="llAddToLandPassList" delay="0.1">
    <param type="key" name="avatar"/>
    <param type="float" name="hours"/>
    <description lang="en">
Adds avatar to the land pass list for hours, or indefinitely if hours is 0
    </description>
  </function>

  <function name="llSetTouchText">
    <param type="string" name="text"/>
    <description lang="en">
Displays text rather than the default 'Touch' in the pie menu
    </description>
  </function>

  <function name="llSetSitText">
    <param type="string" name="text"/>
    <description lang="en">
Displays text rather than the default 'Sit Here' in the pie menu
    </description>
  </function>

  <function name="llSetCameraEyeOffset">
    <param type="vector" name="offset"/>
    <description lang="en">
Sets the camera eye offset for avatars that sit on the object
    </description>
  </function>

  <function name="llSetCameraAtOffset">
    <param type="vector" name="offset"/>
    <description lang="en">
Sets the point the camera is looking at to offset for avatars that sit on the object
    </description>
  </function>

  <function name="llDumpList2String" type="string" version="sl:1.2.0">
    <param type="list" name="src"/>
    <param type="string" name="separator"/>
    <description lang="en">
Returns the list in a single string, using separator between the entries
    </description>
  </function>

  <function name="llScriptDanger" type="integer" version="sl:1.2.0">
    <param type="vector" name="pos"/>
    <description lang="en">
Returns TRUE if pos is over public land, sandbox land, land that doesn't allow everyone to edit and build, or land that doesn't allow outside scripts
    </description>
  </function>

  <function name="llDialog" delay="1" version="sl:1.2.0">
    <param type="key" name="avatar"/>
    <param type="string" name="message"/>
    <param type="list" name="buttons"/>
    <param type="integer" name="chat_channel"/>
    <description lang="en">
Shows a dialog box on the avatar's screen with a message and up to 12 buttons.
If a button is pressed, the avatar says the text of the button label on chat_channel.
    </description>
  </function>

  <function name="llVolumeDetect" version="sl:1.2.0">
    <param type="integer" name="detect"/>
    <description lang="en">
If detect = TRUE, object works much like Phantom, but triggers collision_start and collision_end events when other objects start and stop interpenetrating.
Must be applied to the root prim.
    </description>
  </function>

  <function name="llResetOtherScript">
    <param type="string" name="name"/>
    <description lang="en">
Resets script name
    </description>
  </function>

  <function name="llGetScriptState" type="integer">
    <param type="string" name="name"/>
    <description lang="en">
Returns TRUE if the script name is running
    </description>
  </function>

  <!-- This function returns DateTime for Aurora, but we're not special-casing it -->
  <function name="llRemoteLoadScript" delay="3" status="unimplemented">
    <param type="key" name="target"/>
    <param type="string" name="name"/>
    <param type="integer" name="running"/>
    <param type="integer" name="start_param"/>
    <description lang="en">
(DEPRECATED) Use llRemoteLoadScriptPin instead.
    </description>
  </function>

  <function name="llSetRemoteScriptAccessPin" delay="0.2">
    <param type="integer" name="pin"/>
    <description lang="en">
If pin is set to a non-zero number, allows a prim to have scripts remotely loaded via llRemoteLoadScriptPin when it passes in the correct pin. Otherwise, llRemoteLoadScriptPin is ignored.
    </description>
  </function>

  <!-- This function returns DateTime for Aurora, but we're not special-casing it -->
  <function name="llRemoteLoadScriptPin" delay="3">
    <param type="key" name="target"/>
    <param type="string" name="name"/>
    <param type="integer" name="pin"/>
    <param type="integer" name="running"/>
    <param type="integer" name="start_param"/>
    <description lang="en">
Copies script name onto target, if the owner of this scripted object can modify target and is in the same region, and the matching pin is used.
If running == TRUE, starts the script with start_param.
    </description>
  </function>

  <!-- This function returns DateTime for Aurora, but we're not special-casing it -->
  <function name="llOpenRemoteDataChannel" delay="1" status="deprecated">
    <description lang="en">
Creates a channel to listen for XML-RPC calls, and will trigger a remote_data event with channel id once it is available
    </description>
  </function>

  <function name="llSendRemoteData" type="key" delay="3" status="deprecated">
    <param type="key" name="channel"/>
    <param type="string" name="dest"/>
    <param type="integer" name="idata"/>
    <param type="string" name="sdata"/>
    <description lang="en">
Sends an XML-RPC request to dest through channel with payload of channel (in a string), integer idata and string sdata.
Returns a key that is the message_id for the resulting remote_data events.
    </description>
  </function>

  <!-- This function returns DateTime for Aurora, but we're not special-casing it -->
  <function name="llRemoteDataReply" delay="3" status="deprecated">
    <param type="key" name="channel"/>
    <param type="key" name="message_id"/>
    <param type="string" name="sdata"/>
    <param type="integer" name="idata"/>
    <description lang="en">
Sends an XML-RPC reply to message_id on channel with payload of string sdata and integer idata
    </description>
  </function>

  <!-- In AuroraSim, this function requires an object type param and returns DateTime.
       We're not adding the Aurora specifics here.
  -->
  <function name="llCloseRemoteDataChannel" delay="1" status="deprecated">
    <param type="key" name="channel"/>
    <description lang="en">
Closes XML-RPC channel
    </description>
  </function>

  <function name="llMD5String" type="string" version="sl:1.3.0">
    <param type="string" name="src"/>
    <param type="integer" name="nonce"/>
    <description lang="en">
Returns a string of 32 hex characters that is a RSA Data Security, Inc. MD5 Message-Digest Algorithm of src with nonce
    </description>
  </function>

  <function name="llSetPrimitiveParams" delay="0.2" version="sl:1.3.0">
    <param type="list" name="rules"/>
    <description lang="en">
Sets the prim's parameters according to rules
    </description>
  </function>

  <function name="llStringToBase64" type="string" version="sl:1.3.0">
    <param type="string" name="str"/>
    <description lang="en">
Converts a string to the Base64 representation of the string
    </description>
  </function>

  <function name="llBase64ToString" type="string" version="sl:1.3.0">
    <param type="string" name="str"/>
    <description lang="en">
Converts a Base64 string to a conventional string.
If the conversion creates any unprintable characters, they are converted to spaces.
    </description>
  </function>

  <function name="llXorBase64Strings" type="string" delay="0.3" status="deprecated" version="sl:1.3.0">
    <param type="string" name="str1"/>
    <param type="string" name="str2"/>
    <description lang="en">
(DEPRECATED) Use llXorBase64 instead.
Incorrectly performs an exclusive or on two Base64 strings and returns a Base64 string. str2 repeats if it is shorter than str1. Retained for backwards compatability.
    </description>
  </function>

  <function name="llRemoteDataSetRegion" status="deprecated">
    <description lang="en">
(DEPRECATED) Use http_server instead.
If an object using remote data channels changes regions, you must call this function to reregister the remote data channels. This call is not needed if the prim does not change regions.
    </description>
  </function>

  <function name="llLog10" type="float">
    <param type="float" name="val"/>
    <description lang="en">
Returns the base 10 logarithm of val. Returns zero if val &lt;= 0.
    </description>
  </function>

  <function name="llLog" type="float">
    <param type="float" name="val"/>
    <description lang="en">
Returns the natural logarithm of val. Returns zero if val &lt;= 0.
    </description>
  </function>

  <function name="llGetAnimationList" type="list" version="sl:1.4.0">
    <param type="key" name="id"/>
    <description lang="en">
Returns a list of keys of playing animations for avatar described by id
    </description>
  </function>

  <!-- This function returns DateTime for Aurora, but we're not special-casing it -->
  <function name="llSetParcelMusicURL" delay="2">
    <param type="string" name="url"/>
    <description lang="en">
Sets the streaming audio URL for the parcel which the object is on
    </description>
  </function>

  <function name="llGetRootPosition" type="vector" version="sl:1.5.0">
    <description lang="en">
Returns the position (in region coordinates) of the root prim of the object which the script is attached to
    </description>
  </function>

  <function name="llGetRootRotation" type="rotation" version="sl:1.5.0">
    <description lang="en">
Returns the rotation (relative to the region) of the root prim of the object which the script is attached to
    </description>
  </function>

  <function name="llGetObjectDesc" type="string" version="sl:1.5.0">
    <description lang="en">
Returns the description of the prim the script is attached to
    </description>
  </function>

  <function name="llSetObjectDesc" version="sl:1.5.0">
    <param type="string" name="desc"/>
    <description lang="en">
Sets the prim's description to desc
    </description>
  </function>

  <function name="llGetCreator" type="key" version="sl:1.5.0">
    <description lang="en">
Returns a key for the creator of the prim
    </description>
  </function>

  <function name="llGetTimestamp" type="string" version="sl:1.5.0">
    <description lang="en">
Returns the timestamp in the UTC time zone in the format: YYYY-MM-DDThh:mm:ss.ff..fZ
    </description>
  </function>

  <function name="llSetLinkAlpha" version="sl:1.5.0">
    <param type="integer" name="linknumber"/>
    <param type="float" name="alpha"/>
    <param type="integer" name="face"/>
    <description lang="en">
If a prim exists in the link chain at linknumber, sets face to alpha
    </description>
  </function>

  <function name="llGetNumberOfPrims" type="integer" version="sl:1.5.0">
    <description lang="en">
Returns the number of prims in a link set the script is attached to
    </description>
  </function>

  <function name="llGetNumberOfNotecardLines" type="key" delay="0.1" version="sl:1.5.0">
    <param type="string" name="name"/>
    <description lang="en">
Returns number of lines in notecard name via the dataserver event (cast return value to integer)
    </description>
  </function>

  <function name="llGetBoundingBox" type="list">
    <param type="key" name="object"/>
    <description lang="en">
Returns the bounding box around the object (including any linked prims) relative to its root prim, in a list in the format [ (vector) min_corner, (vector) max_corner ]
    </description>
  </function>

  <function name="llGetGeometricCenter" type="vector">
    <description lang="en">
Returns the geometric center of the linked set the script is attached to
    </description>
  </function>

  <function name="llGetPrimitiveParams" type="list" delay="0.2" version="sl:1.5.0">
    <param type="list" name="params"/>
    <description lang="en">
Returns the primitive parameters specified in the params list
    </description>
  </function>

  <function name="llIntegerToBase64" type="string" delay="0.0" version="sl:1.5.0">
    <param type="integer" name="number"/>
    <description lang="en">
Returns a string that is a Base64 big endian encode of number
    </description>
  </function>

  <function name="llBase64ToInteger" type="integer" delay="0.0" version="sl:1.5.0">
    <param type="string" name="str"/>
    <description lang="en">
Returns an integer that is the str Base64 decoded as a big endian integer
    </description>
  </function>

  <function name="llGetGMTclock" type="float" version="sl:1.5.0">
    <description lang="en">
Returns the time in seconds since midnight GMT
    </description>
  </function>

  <function name="llGetSimulatorHostname" type="string" delay="10">
    <description lang="en">
Returns the hostname of the machine which the script is running on (same as string in viewer Help dialog)
    </description>
  </function>

  <!-- This function returns DateTime for Aurora, but we're not special-casing it -->
  <function name="llSetLocalRot" delay="0.2">
    <param type="rotation" name="rot"/>
    <description lang="en">
Sets the rotation of a child prim relative to the root prim
    </description>
  </function>

  <function name="llParseStringKeepNulls" type="list">
    <param type="string" name="src"/>
    <param type="list" name="separators"/>
    <param type="list" name="spacers"/>
    <description lang="en">
Breaks src into a list, discarding separators, keeping spacers, keeping any null values generated (separators and spacers must be lists of strings, maximum of 8 each)
    </description>
  </function>

  <!-- This function returns DateTime for Aurora, but we're not special-casing it -->
  <function name="llRezAtRoot" delay="0.1" energy="200">
    <param type="string" name="inventory"/>
    <param type="vector" name="pos"/>
    <param type="vector" name="vel"/>
    <param type="rotation" name="rot"/>
    <param type="integer" name="param"/>
    <description lang="en">
Instantiates owner's inventory object rotated to rot with its root at pos, moving at vel, using param as the start parameter
    </description>
  </function>

  <function name="llGetObjectPermMask" type="integer">
    <param type="integer" name="mask"/>
    <description lang="en">
Returns the requested permission mask for the root object the task is attached to
    </description>
  </function>

  <function name="llSetObjectPermMask" status="godmode">
    <param type="integer" name="mask"/>
    <param type="integer" name="value"/>
    <description lang="en">
Sets the given permission mask to the new value on the root object the task is attached to (requires God Mode)
    </description>
  </function>

  <function name="llGetInventoryPermMask" type="integer">
    <param type="string" name="item"/>
    <param type="integer" name="mask"/>
    <description lang="en">
Returns the requested permission mask for the inventory item
    </description>
  </function>

  <function name="llSetInventoryPermMask" status="godmode">
    <param type="string" name="item"/>
    <param type="integer" name="mask"/>
    <param type="integer" name="value"/>
    <description lang="en">
Sets the given permission mask to the new value on the inventory item (requires God Mode)
    </description>
  </function>

  <function name="llGetInventoryCreator" type="key">
    <param type="string" name="item"/>
    <description lang="en">
Returns a key for the creator of the inventory item
    </description>
  </function>

  <function name="llOwnerSay">
    <param type="string" name="msg"/>
    <description lang="en">
Says msg to owner only. (Owner must be in the same region.)
    </description>
  </function>

  <function name="llRequestSimulatorData" type="key" delay="1" version="sl:1.6.0">
    <param type="string" name="simulator"/>
    <param type="integer" name="data"/>
    <description lang="en">
Requests data about simulator. When data is available the dataserver event will be raised.
    </description>
  </function>

  <function name="llForceMouselook" version="sl:1.6.0">
    <param type="integer" name="mouselook"/>
    <description lang="en">
If mouselook is TRUE, any avatar that sits upon the prim will be forced into mouselook mode
    </description>
  </function>

  <function name="llGetObjectMass" type="float" version="sl:1.6.0">
    <param type="key" name="id"/>
    <description lang="en">
Returns the mass of the avatar or object in the region
    </description>
  </function>

  <function name="llListReplaceList" type="list" version="sl:1.6.0">
    <param type="list" name="dest"/>
    <param type="list" name="src"/>
    <param type="integer" name="start"/>
    <param type="integer" name="end"/>
    <description lang="en">
Returns a list that is dest with start through end removed and src inserted at start
    </description>
  </function>

  <!-- This function returns DateTime for Aurora, but we're not special-casing it -->
  <function name="llLoadURL" delay="0.1" version="sl:1.6.0">
    <param type="key" name="avatar"/>
    <param type="string" name="message"/>
    <param type="string" name="url"/>
    <description lang="en">
Shows a dialog to avatar offering to load the web page at url with a message.
If user clicks yes, launches the page in their web browser.
    </description>
  </function>

  <!-- This function returns DateTime for Aurora, but we're not special-casing it -->
  <function name="llParcelMediaCommandList" delay="2">
    <param type="list" name="command"/>
    <description lang="en">
Sends a list of commands, some with arguments, to a parcel to control the playback of movies and other media
    </description>
  </function>

  <function name="llParcelMediaQuery" type="list" delay="2">
    <param type="list" name="query"/>
    <description lang="en">
Returns a list containing results of the sent query
    </description>
  </function>

  <function name="llModPow" type="integer" delay="1">
    <param type="integer" name="a"/>
    <param type="integer" name="b"/>
    <param type="integer" name="c"/>
    <description lang="en">
Returns a raised to the b power, mod c. ( (a**b)%c )
b is capped at 0xFFFF (16 bits).
    </description>
  </function>

  <function name="llGetInventoryType" type="integer" version="sl:1.7.0">
    <param type="string" name="name"/>
    <description lang="en">
Returns the type of the inventory item name
    </description>
  </function>

  <function name="llSetPayPrice" version="sl:1.7.0">
    <param type="integer" name="price"/>
    <param type="list" name="quick_pay_buttons"/>
    <description lang="en">
Sets the default amount on the dialog that appears when someone chooses to pay this prim
    </description>
  </function>

  <function name="llGetCameraPos" type="vector">
    <description lang="en">
Returns the current camera position for the agent the task has permissions for
    </description>
  </function>

  <function name="llGetCameraRot" type="rotation">
    <description lang="en">
Returns the current camera orientation for the agent the task has permissions for
    </description>
  </function>

  <!-- This function returns DateTime for Aurora, but we're not special-casing it -->
  <function name="llSetPrimURL" delay="20" status="unimplemented">
    <param type="string" name="url"/>
    <description lang="en">
Updates the URL for the web page shown on the sides of the object
    </description>
  </function>

  <!-- This function returns DateTime for Aurora, but we're not special-casing it -->
  <function name="llRefreshPrimURL" delay="20" status="unimplemented">
    <description lang="en">
(DEPRECATED) Issues a warning "llRefreshPrimURL - not yet supported".
Reloads the web page shown on the sides of the object
    </description>
  </function>

  <function name="llEscapeURL" type="string" version="sl:1.7.0">
    <param type="string" name="url"/>
    <description lang="en">
Returns an escaped/encoded version of url, replacing spaces with %20 etc.
    </description>
  </function>

  <function name="llUnescapeURL" type="string" version="sl:1.7.0">
    <param type="string" name="url"/>
    <description lang="en">
Returns an unescaped/ unencoded version of url, replacing %20 with spaces etc.
    </description>
  </function>

  <!-- This function returns DateTime for Aurora, but we're not special-casing it -->
  <function name="llMapDestination" delay="1" version="sl:1.8.0">
    <param type="string" name="simname"/>
    <param type="vector" name="pos"/>
    <param type="vector" name="look_at"/>
    <description lang="en">
Opens the World Map centered on the region simname with pos highlighted. (NOTE: look_at currently does nothing.)
Only works for scripts attached to avatar, or during touch events.
    </description>
  </function>

  <!-- This function returns DateTime for Aurora, but we're not special-casing it -->
  <function name="llAddToLandBanList" delay="0.1" version="sl:1.8.0">
    <param type="key" name="avatar"/>
    <param type="float" name="hours"/>
    <description lang="en">
Adds avatar to the land ban list for hours, or indefinitely if hours is 0
    </description>
  </function>

  <!-- This function returns DateTime for Aurora, but we're not special-casing it -->
  <function name="llRemoveFromLandPassList" delay="0.1" version="sl:1.8.0">
    <param type="key" name="avatar"/>
    <description lang="en">
Removes avatar from the land pass list
    </description>
  </function>

  <!-- This function returns DateTime for Aurora, but we're not special-casing it -->
  <function name="llRemoveFromLandBanList" delay="0.1" version="sl:1.8.0">
    <param type="key" name="avatar"/>
    <description lang="en">
Removes avatar from the land ban list
    </description>
  </function>

  <function name="llSetCameraParams" version="sl:1.9.0(15)">
    <param type="list" name="rules"/>
    <description lang="en">
Sets multiple camera parameters at once.
List format is [ rule1, data1, rule2, data2 ... rulen, datan ].
    </description>
  </function>

  <function name="llClearCameraParams" version="sl:1.9.0(15)">
    <description lang="en">
Resets all camera parameters to default values and turns off scripted camera control
    </description>
  </function>

  <function name="llListStatistics" type="float" version="sl:1.9.0(15)">
    <param type="integer" name="operation"/>
    <param type="list" name="src"/>
    <description lang="en">
Performs statistical aggregate functions on list src using LIST_STAT_* operations
    </description>
  </function>

  <function name="llGetUnixTime" type="integer" version="sl:1.9.0(15)">
    <description lang="en">
Returns the number of seconds elapsed since 00:00 hours, Jan 1, 1970 UTC from the system clock
    </description>
  </function>

  <function name="llGetParcelFlags" type="integer" version="sl:1.9.1(9)">
    <param type="vector" name="pos"/>
    <description lang="en">
Returns a mask of the parcel flags (PARCEL_FLAG_*) for the parcel that includes the point pos
    </description>
  </function>

  <function name="llGetRegionFlags" type="integer" version="sl:1.9.0(15)">
    <description lang="en">
Returns the region flags (REGION_FLAG_*) for the region the object is in
    </description>
  </function>

  <function name="llXorBase64StringsCorrect" type="string" status="deprecated" version="sl:1.9.0(21)">
    <param type="string" name="str1"/>
    <param type="string" name="str2"/>
    <description lang="en">
(DEPRECATED) Use llXorBase64 instead.
Incorrectly performs an exclusive or on two Base64 strings and returns a Base64 string.
str2 repeats if it is shorter than str1. Retained for backwards compatability.
    </description>
  </function>

  <function name="llHTTPRequest" type="key" version="sl:1.9.1(9)">
    <param type="string" name="url"/>
    <param type="list" name="parameters"/>
    <param type="string" name="body"/>
    <description lang="en">
Sends an HTTP request to the specified url with the body of the request and parameters
    </description>
  </function>

  <!-- This function returns DateTime for Aurora, but we're not special-casing it -->
  <function name="llResetLandBanList" delay="0.1">
    <description lang="en">
Removes all Residents from the land ban list
    </description>
  </function>

  <!-- This function returns DateTime for Aurora, but we're not special-casing it -->
  <function name="llResetLandPassList" delay="0.1">
    <description lang="en">
Removes all Residents from the land access/pass list
    </description>
  </function>

  <function name="llGetObjectPrimCount" type="integer" version="sl:1.13.0(8)">
    <param type="key" name="object_id"/>
    <description lang="en">
Returns the total number of prims for an object in the region
    </description>
  </function>

  <function name="llGetParcelPrimOwners" type="list" delay="2.0" version="sl:1.13.0(8)">
    <param type="vector" name="pos"/>
    <description lang="en">
Returns a list of all Residents who own objects on the parcel at pos and with individual prim counts.
Requires owner-like permissions for the parcel.
    </description>
  </function>

  <function name="llGetParcelPrimCount" type="integer" version="sl:1.13.0(8)">
    <param type="vector" name="pos"/>
    <param type="integer" name="category"/>
    <param type="integer" name="sim_wide"/>
    <description lang="en">
Returns the number of prims on the parcel at pos of the given category.
Categories: PARCEL_COUNT_TOTAL, _OWNER, _GROUP, _OTHER, _SELECTED, _TEMP.
    </description>
  </function>

  <function name="llGetParcelMaxPrims" type="integer" version="sl:1.13.0(8)">
    <param type="vector" name="pos"/>
    <param type="integer" name="sim_wide"/>
    <description lang="en">
Returns the maximum number of prims allowed on the parcel at pos
    </description>
  </function>

  <function name="llGetParcelDetails" type="list" version="sl:1.13.0(8)">
    <param type="vector" name="pos"/>
    <param type="list" name="params"/>
    <description lang="en">
Returns the parcel details specified in params for the parcel at pos.
Params is one or more of: PARCEL_DETAILS_NAME, _DESC, _OWNER, _GROUP, _AREA, _ID, _SEE_AVATARS.
    </description>
  </function>

  <function name="llSetLinkPrimitiveParams" delay="0.2" version="sl:1.13.4(1)">
    <param type="integer" name="linknumber"/>
    <param type="list" name="rules"/>
    <description lang="en">
Sets primitive parameters for linknumber based on rules
    </description>
  </function>

  <!-- This function returns DateTime for Aurora, but we're not special-casing it -->
  <function name="llSetLinkTexture" delay="0.2" version="sl:1.13.4(1)">
    <param type="integer" name="linknumber"/>
    <param type="string" name="texture"/>
    <param type="integer" name="face"/>
    <description lang="en">
Sets the texture of face for a task that exists in the link chain at linknumber
    </description>
  </function>

  <function name="llStringTrim" type="string" version="sl:1.15.0(2)">
    <param type="string" name="src"/>
    <param type="integer" name="trim_type"/>
    <description lang="en">
Trims the leading and/or trailing white spaces from a string.
trim_type can be STRING_TRIM, STRING_TRIM_HEAD or STRING_TRIM_TAIL.
    </description>
  </function>

  <function name="llRegionSay" version="sl:1.16.0(1)">
    <param type="integer" name="channel"/>
    <param type="string" name="msg"/>
    <description lang="en">
Broadcasts msg on channel (not 0) that can be heard anywhere in the region by a script listening on channel
    </description>
  </function>

  <function name="llGetObjectDetails" type="list" version="sl:1.18.3(5)">
    <param type="key" name="id"/>
    <param type="list" name="params"/>
    <description lang="en">
Returns the object details specified in params for the object with key id.
Params are OBJECT_NAME, _DESC, _POS, _ROT, _VELOCITY, _OWNER, _GROUP, _CREATOR.
    </description>
  </function>

  <function name="llSetClickAction">
    <param type="integer" name="action"/>
    <description lang="en">
Sets the action performed when a prim is clicked upon
    </description>
  </function>

  <function name="llGetRegionAgentCount" type="integer">
    <description lang="en">
Returns the number of avatars in the region
    </description>
  </function>

  <!-- This function returns DateTime for Aurora, but we're not special-casing it -->
  <function name="llTextBox" delay="1">
    <param type="key" name="avatar"/>
    <param type="string" name="message"/>
    <param type="integer" name="chat_channel"/>
    <description lang="en">
Shows a window on the avatar's screen with the message.
It contains a text box for input, and if entered that text is chatted on chat_channel.
    </description>
  </function>

  <function name="llGetAgentLanguage" type="string">
    <param type="key" name="avatar"/>
    <description lang="en">
Returns the language code of the preferred interface language of the avatar
    </description>
  </function>

  <function name="llDetectedTouchUV" type="vector">
    <param type="integer" name="number"/>
    <description lang="en">
Returns the u and v coordinates in the first two components of a vector, for the texture coordinates where the prim number was touched in a triggered touch event
    </description>
  </function>

  <function name="llDetectedTouchFace" type="integer">
    <param type="integer" name="number"/>
    <description lang="en">
Returns the index of the face where the avatar number clicked in a triggered touch event
    </description>
  </function>

  <function name="llDetectedTouchPos" type="vector">
    <param type="integer" name="number"/>
    <description lang="en">
Returns the position where the object number was touched in a triggered touch event
    </description>
  </function>

  <function name="llDetectedTouchNormal" type="vector">
    <param type="integer" name="number"/>
    <description lang="en">
Returns the surface normal for a triggered touch event
    </description>
  </function>

  <function name="llDetectedTouchBinormal" type="vector">
    <param type="integer" name="number"/>
    <description lang="en">
Returns the surface binormal for a triggered touch event
    </description>
  </function>

  <function name="llDetectedTouchST" type="vector">
    <param type="integer" name="number"/>
    <description lang="en">
Returns the s and t coordinates in the first two components of a vector, for the surface coordinates where the prim was touched in a triggered touch event
    </description>
  </function>

  <function name="llSHA1String" type="string">
    <param type="string" name="src"/>
    <description lang="en">
Returns a string of 40 hex characters that is the SHA1 security Hash of src
    </description>
  </function>

  <function name="llGetFreeURLs" type="integer">
    <description lang="en">
Returns the number of available URLs for the current script
    </description>
  </function>

  <function name="llRequestURL" type="key">
    <description lang="en">
Requests one HTTP:// url for use by this object.
An http_request event is triggered with the results.
    </description>
  </function>

  <function name="llRequestSecureURL" type="key">
    <description lang="en">
Requests one HTTPS:// (SSL) url for use by this object.
An http_request event is triggered with the results.
    </description>
  </function>

  <function name="llReleaseURL">
    <param type="string" name="url"/>
    <description lang="en">
Releases the specified URL, it will no longer be usable
    </description>
  </function>

  <function name="llHTTPResponse">
    <param type="key" name="request_id"/>
    <param type="integer" name="status"/>
    <param type="string" name="body"/>
    <description lang="en">
Responds to request_id with status and body
    </description>
  </function>

  <function name="llGetHTTPHeader" type="string">
    <param type="key" name="request_id"/>
    <param type="string" name="header"/>
    <description lang="en">
Returns the value for header for request_id
    </description>
  </function>

  <function name="llSetPrimMediaParams" type="integer" delay="1.0">
    <param type="integer" name="face"/>
    <param type="list" name="params"/>
    <description lang="en">
Sets the media params for a particular face on an object. If media is not already on this object, add it.
List is a set of name/value pairs in no particular order. Params not specified are unchanged, or if new media is added then set to the default specified.
    </description>
  </function>

  <function name="llGetPrimMediaParams" type="list" delay="1.0">
    <param type="integer" name="face"/>
    <param type="list" name="params"/>
    <description lang="en">
Returns the media params for a particular face on an object, given the desired list of names, in the order requested.
(Returns an empty list if no media exists on the face.)
    </description>
  </function>

  <function name="llClearPrimMedia" type="integer" delay="1.0">
    <param type="integer" name="face"/>
    <description lang="en">
Clears (deletes) the media and all params from the given face
    </description>
  </function>

  <function name="llSetLinkPrimitiveParamsFast">
    <param type="integer" name="linknumber"/>
    <param type="list" name="rules"/>
    <description lang="en">
Set primitive parameters for linknumber based on rules
    </description>
  </function>

  <function name="llGetLinkPrimitiveParams" type="list">
    <param type="integer" name="linknumber"/>
    <param type="list" name="rules"/>
    <description lang="en">
Get primitive parameters for linknumber based on rules
    </description>
  </function>

  <function name="llLinkParticleSystem">
    <param type="integer" name="linknumber"/>
    <param type="list" name="rules"/>
    <description lang="en">
Creates a particle system based on rules. Empty list removes particle system from object.
List format is [ rule1, data1, rule2, data2 ... rulen, datan ].
    </description>
  </function>

  <function name="llSetLinkTextureAnim" grid="sl os">
    <param type="integer" name="link"/>
    <param type="integer" name="mode"/>
    <param type="integer" name="face"/>
    <param type="integer" name="sizex"/>
    <param type="integer" name="sizey"/>
    <param type="float" name="start"/>
    <param type="float" name="length"/>
    <param type="float" name="rate"/>
    <description lang="en">
Animate the texture on the specified prim's face/faces
    </description>
  </function>

  <function name="llGetLinkNumberOfSides" type="integer">
    <param type="integer" name="link"/>
    <description lang="en">
Returns the number of sides of the specified linked prim
    </description>
  </function>

  <function name="llGetUsername" type="string">
    <param type="key" name="id"/>
    <description lang="en">
Returns the single-word username of an avatar, iff the avatar is in the current region, otherwise the empty string
    </description>
  </function>

  <function name="llRequestUsername" type="key">
    <param type="key" name="id"/>
    <description lang="en">
Requests single-word username of an avatar. When data is available the dataserver event will be raised.
    </description>
  </function>

  <function name="llGetDisplayName" type="string">
    <param type="key" name="id"/>
    <description lang="en">
Returns the name of an avatar, iff the avatar is in the current simulator, and the name has been cached, otherwise the same as llGetUsername. Use llRequestDisplayName if you absolutely must have the display name.
    </description>
  </function>

  <function name="llRequestDisplayName" type="key">
    <param type="key" name="id"/>
    <description lang="en">
Requests name of an avatar. When data is available the dataserver event will be raised.
    </description>
  </function>

  <function name="llGetEnv" type="string">
    <param type="string" name="name"/>
    <description lang="en">
Returns a string with the requested data about the region
    </description>
  </function>

  <function name="llRegionSayTo">
    <param type="key" name="target"/>
    <param type="integer" name="channel"/>
    <param type="string" name="msg"/>
    <description lang="en">
Sends msg on channel (not DEBUG_CHANNEL) directly to prim or avatar target anywhere within the region
    </description>
  </function>

  <function name="llSetMemoryLimit" type="integer">
    <param type="integer" name="limit"/>
    <description lang="en">
Request limit bytes to be reserved for this script.
Returns a success/failure flag (STATUS_OK when sucessful, another of the STATUS_* flags on failure) for whether the memory limit was set.
Only relevant for Mono-compiled scripts.
    </description>
  </function>

  <function name="llGetMemoryLimit" type="integer">
    <description lang="en">
Get the maximum memory a script can use.
Returns the integer amount of memory the script can use in bytes.
    </description>
  </function>

  <function name="llSetLinkMedia" type="integer">
    <param type="integer" name="link"/>
    <param type="integer" name="face"/>
    <param type="list" name="params"/>
    <description lang="en">
Set the media params for a particular face on linked prim. List is a set of name/value pairs (in no particular order). If media is not already on this object, add it. Params not specified are unchanged, or if new media is added set to the default specified.
    </description>
  </function>

  <function name="llGetLinkMedia" type="list">
    <param type="integer" name="link"/>
    <param type="integer" name="face"/>
    <param type="list" name="params"/>
    <description lang="en">
Get the media params for a particular face on linked prim, given the desired list of names. Returns a list of values in the order requested. Returns an empty list if no media exists on the face.
    </description>
  </function>

  <function name="llClearLinkMedia" type="integer">
    <param type="integer" name="link"/>
    <param type="integer" name="face"/>
    <description lang="en">
Clears (deletes) the media and all params from the given face on linked prim.
    </description>
  </function>

  <function name="llSetLinkCamera">
    <param type="integer" name="link"/>
    <param type="vector" name="eye"/>
    <param type="vector" name="at"/>
    <description lang="en">
Sets the camera eye offset, and the offset that camera is looking at, for avatars that sit on the linked prim.
The two vector parameters are offsets relative to the object's center and expressed in local coordinates.
    </description>
  </function>

  <function name="llSetContentType">
    <param type="key" name="request_id"/>
    <param type="integer" name="content_type"/>
    <description lang="en">
Set the Internet media type of an LSL HTTP server response.
content_type may be one of CONTENT_TYPE_TEXT (default) "text/plain", or CONTENT_TYPE_HTML "text/html", only valid for embedded browsers on content owned by the person viewing. Falls back to "text/plain" otherwise.
    </description>
  </function>

  <function name="llLinkSitTarget">
    <param type="integer" name="link"/>
    <param type="vector" name="offset"/>
    <param type="rotation" name="rot"/>
    <description lang="en">
Set the sit location for this object (if offset == &lt;0,0,0&gt; clear it)
    </description>
  </function>

  <function name="llAvatarOnLinkSitTarget" type="key" grid="sl os">
    <param type="integer" name="link"/>
    <description lang="en">
If an avatar is sitting on the sit target, return the avatar's key, NULL_KEY otherwise
    </description>
  </function>

  <!-- The Aurora variation doesn't have a parameter (??) -->
  <function name="llAvatarOnLinkSitTarget" type="key" grid="aa">
    <description lang="en">
If an avatar is sitting on the sit target, return the avatar's key, NULL_KEY otherwise
    </description>
  </function>

  <function name="llSetVelocity">
    <param type="vector" name="velocity"/>
    <param type="integer" name="local"/>
    <description lang="en">
Sets an objects velocity, in local coords if local == TRUE (if the script is physical)
    </description>
  </function>

  <function name="llCastRay" type="list">
    <param type="vector" name="start"/>
    <param type="vector" name="end"/>
    <param type="list" name="params"/>
    <description lang="en">
Casts a ray into the physics world from 'start' to 'end' and returns data according to details in params
    </description>
  </function>

  <function name="llGetMassMKS" type="float">
    <description lang="en">
Returns the mass of the linkset in kilograms
    </description>
  </function>

  <function name="llSetPhysicsMaterial" grid="sl os">
    <param type="integer" name="flags"/>
    <param type="float" name="gravity_multiplier"/>
    <param type="float" name="restitution"/>
    <param type="float" name="friction"/>
    <param type="float" name="density"/>
    <description lang="en">
Sets the requested attributes of the root object's physics material
    </description>
  </function>

  <function name="llGetPhysicsMaterial" type="list" grid="sl os">
    <description lang="en">
Returns the gravity multiplier, restitution, friction, and density of the linkset as a list in that order
    </description>
  </function>

  <function name="llManageEstateAccess" type="integer">
    <param type="integer" name="action"/>
    <param type="key" name="id"/>
    <description lang="en">
To add or remove agents from the estate's agent access or ban lists or groups from the estate's group access list.
Only works for objects owned by the Estate Owner or an Estate Manager.
Returns TRUE if successful and FALSE if throttled, on invalid action, on invalid or null id, or if object owner is not allowed to manage the estate.
'action' can be any of: ESTATE_ACCESS_ALLOWED_[AGENT/GROUP]_[ADD/REMOVE] or ESTATE_ACCESS_BANNED_AGENT_[ADD/REMOVE].
    </description>
  </function>

  <function name="llSetKeyframedMotion">
    <param type="list" name="keyframes"/>
    <param type="list" name="options"/>
    <description lang="en">
Requests that a nonphysical object be keyframed according to keyframe list
    </description>
  </function>

  <function name="llTransferLindenDollars" type="key">
    <param type="key" name="destination"/>
    <param type="integer" name="amount"/>
    <description lang="en">
Transfer amount of linden dollars (L$) from script owner to destination. Returns a key to a corresponding transaction_result event for the success of the transfer.
    </description>
  </function>

  <function name="llGetParcelMusicURL" type="string">
    <description lang="en">
Gets the streaming audio URL for the parcel of land on which the object is located
    </description>
  </function>

  <function name="llScriptProfiler">
    <param type="integer" name="flags"/>
    <description lang="en">
Enabled or disables script profiling options. Currently only supports PROFILE_SCRIPT_MEMORY (mono only) and PROFILE_NONE.
MAY SIGNIFICANTLY REDUCE SCRIPT PERFORMANCE!
    </description>
  </function>

  <function name="llGetSPMaxMemory" type="integer">
    <description lang="en">
Returns the maximum used memory for the current script. Only valid after using PROFILE_SCRIPT_MEMORY. Non-mono scripts always use 16k.
    </description>
  </function>

  <function name="llGetUsedMemory" type="integer">
    <description lang="en">
Returns the current used memory for the current script. Non-mono scripts always use 16k.
    </description>
  </function>

  <function name="llSetAngularVelocity">
    <param type="vector" name="angular_velocity"/>
    <param type="integer" name="local"/>
    <description lang="en">
Sets an objects angular velocity, in local coords if local == TRUE (if the script is physical)
    </description>
  </function>

  <function name="llSetRegionPos" type="integer" energy="0">
    <param type="vector" name="pos"/>
    <description lang="en">
Sets the position anywhere within the region (if the object isn't physical)
    </description>
  </function>

  <function name="llGetAgentList" type="list" energy="0">
    <param type="integer" name="scope"/>
    <param type="list" name="options"/>
    <description lang="en">
Requests a list of agents currently in the region, limited by the scope parameter
    </description>
  </function>

  <function name="llAttachToAvatarTemp" energy="0">
    <param type="integer" name="attach_point"/>
    <description lang="en">
Attaches the object to the avatar who has granted permission to the script, with the exception that the object will not create new inventory for the user, and will disappear on detach or disconnect
    </description>
  </function>

  <function name="llTeleportAgent" energy="0">
    <param type="key" name="avatar"/>
    <param type="string" name="landmark"/>
    <param type="vector" name="position"/>
    <param type="vector" name="look_at"/>
    <description lang="en">
Requests a teleport of avatar to a landmark stored in the object's inventory. If no landmark is provided (an empty string), the avatar is teleported to the location position in the current region. In either case, the avatar is turned to face the position given by look_at in local coordinates.
    </description>
  </function>

  <function name="llTeleportAgentGlobalCoords" energy="0" grid="sl os">
    <param type="key" name="agent"/>
    <param type="vector" name="global_coordinates"/>
    <param type="vector" name="region_coordinates"/>
    <param type="vector" name="look_at"/>
    <description lang="en">
Teleports an agent to set of a region_coordinates within a region at the specified global_coordinates. The agent lands facing the position defined by look_at local coordinates.
A region's global coordinates can be retrieved using llRequestSimulatorData(region_name, DATA_SIM_POS).
    </description>
  </function>

  <function name="llGenerateKey" type="key" energy="0">
    <description lang="en">
Return a unique generated key
    </description>
  </function>

  <function name="llNavigateTo" energy="0" grid="sl aa">
    <param type="vector" name="point"/>
    <param type="list" name="options"/>
    <description lang="en">
For AI Character: Navigate to destination
    </description>
  </function>

  <function name="llCreateCharacter" energy="0" grid="sl aa">
    <param type="list" name="options"/>
    <description lang="en">
Convert linkset to AI Character which can navigate the world
    </description>
  </function>

  <function name="llPursue" energy="0" grid="sl aa">
    <param type="key" name="target"/>
    <param type="list" name="options"/>
    <description lang="en">
For AI Character: Chase after a target
    </description>
  </function>

  <function name="llWanderWithin" energy="0" grid="sl">
    <param type="vector" name="center"/>
    <param type="vector" name="radius"/>
    <param type="list" name="options"/>
    <description lang="en">
For AI Character: Wander within a specified volume
    </description>
  </function>

  <!-- The Aurora version has a float radius instead of vector -->
  <function name="llWanderWithin" energy="0" grid="aa">
    <param type="vector" name="center"/>
    <param type="float" name="radius"/>
    <param type="list" name="options"/>
    <description lang="en">
For AI Character: Wander within a specified volume
    </description>
  </function>

  <function name="llFleeFrom" energy="0" grid="sl aa">
    <param type="vector" name="source"/>
    <param type="float" name="radius"/>
    <param type="list" name="options"/>
    <description lang="en">
For AI Character: Flee from a point
    </description>
  </function>

  <function name="llPatrolPoints" energy="0" grid="sl aa">
    <param type="list" name="points"/>
    <param type="list" name="options"/>
    <description lang="en">
For AI Character: Patrol a list of points
    </description>
  </function>

  <function name="llExecCharacterCmd" energy="0" grid="sl aa">
    <param type="integer" name="cmd"/>
    <param type="list" name="options"/>
    <description lang="en">
For AI Character: Execute a character command
    </description>
  </function>

  <function name="llDeleteCharacter" energy="0" grid="sl aa">
    <description lang="en">
Convert linkset from AI Character to Physics object
    </description>
  </function>

  <function name="llUpdateCharacter" energy="0" grid="sl aa">
    <param type="list" name="options"/>
    <description lang="en">
Change the AI Character's settings
    </description>
  </function>

  <function name="llEvade" energy="0" grid="sl aa">
    <param type="key" name="target"/>
    <param type="list" name="options"/>
    <description lang="en">
For AI Character: Evade a specified target
    </description>
  </function>

  <function name="llGetClosestNavPoint" type="list" energy="0" grid="sl aa">
    <param type="vector" name="point"/>
    <param type="list" name="options"/>
    <description lang="en">
For AI Character: Get the closest navigable point to the point provided
    </description>
  </function>

  <function name="llGetStaticPath" type="list" energy="0" grid="sl">
    <param type="vector" name="start"/>
    <param type="vector" name="end"/>
    <param type="float" name="radius"/>
    <param type="list" name="params"/>
    <description lang="en">
Returns a list of position vectors indicating pathfinding waypoints between positions at start and end, for a character of a given radius
    </description>
  </function>

  <function name="llGetSimStats" type="float" energy="0" grid="sl">
    <param type="integer" name="stat_type"/>
    <description lang="en">
Returns the value of a particular simulator statistic
    </description>
  </function>

  <function name="llSetAnimationOverride" grid="sl os">
    <param type="string" name="anim_state"/>
    <param type="string" name="anim"/>
    <description lang="en">
Set the animation that will play for the given animation state. Requires PERMISSION_OVERRIDE_ANIMATIONS.
    </description>
  </function>

  <function name="llGetAnimationOverride" type="string" grid="sl os">
    <param type="string" name="anim_state"/>
    <description lang="en">
Get the name of the animation currently set for the given animation state. Requires either PERMISSION_OVERRIDE_ANIMATIONS or PERMISSION_TRIGGER_ANIMATION.
    </description>
  </function>

  <function name="llResetAnimationOverride" grid="sl os">
    <param type="string" name="anim_state"/>
    <description lang="en">
Resets the animation for the given animation state to the default. The special value "ALL" will reset the animations for all states. Requires PERMISSION_OVERRIDE_ANIMATIONS.
    </description>
  </function>

  <function name="llJson2List" type="list" grid="sl os">
    <param type="string" name="json"/>
    <description lang="en">
Converts the top level of the json string to a list
    </description>
  </function>

  <function name="llList2Json" type="string" grid="sl os">
    <param type="string" name="type"/>
    <param type="list" name="values"/>
    <description lang="en">
Converts either a strided list of key:value pairs to a JSON_OBJECT or a list of values to a JSON_ARRAY. type must be either JSON_OBJECT or JSON_ARRAY.
    </description>
  </function>

  <function name="llJsonGetValue" type="string" grid="sl os">
    <param type="string" name="json"/>
    <param type="list" name="specifiers"/>
    <description lang="en">
Gets the value indicated by specifiers from the json string
    </description>
  </function>

  <function name="llJsonSetValue" type="string" grid="sl os">
    <param type="string" name="json"/>
    <param type="list" name="specifiers"/>
    <param type="string" name="value"/>
    <description lang="en">
Returns a new json string that is the json given with the value indicated by specifiers set to value
    </description>
  </function>

  <function name="llJsonValueType" type="string" grid="sl os">
    <param type="string" name="json"/>
    <param type="list" name="specifiers"/>
    <description lang="en">
Returns the type constant for the value in json indicated by specifiers
    </description>
  </function>

  <function name="llReturnObjectsByID" type="integer" grid="sl">
    <param type="list" name="objects"/>
    <description lang="en">
Returns to their owners the objects provided as a list of object keys. The return value is the number of objects successfully returned, or an ERR_* flag.
    </description>
  </function>

  <function name="llReturnObjectsByOwner" type="integer" grid="sl">
    <param type="key" name="owner"/>
    <param type="integer" name="scope"/>
    <description lang="en">
Returns to the owner the objects, limited by the scope parameter. The return value is the number of objects successfully returned, or an ERR_* flag.
    </description>
  </function>

  <function name="llXorBase64" type="string" grid="sl os">
    <param type="string" name="str1"/>
    <param type="string" name="str2"/>
    <description lang="en">
Performs an exclusive or on two Base64 strings and returns a Base64 string.
str2 repeats if it is shorter than str1.
    </description>
  </function>

  <function name="llScaleByFactor" type="integer" grid="sl os">
    <param type="float" name="scaling_factor"/>
    <description lang="en">
Attempts to resize the entire object by scaling_factor, maintaining the size-position ratios of the prims.
    </description>
  </function>

  <function name="llGetMinScaleFactor" type="float" grid="sl os">
    <description lang="en">
Returns a float that is the smallest scaling factor that can be used with llScaleByFactor to resize the object. This minimum is determined by the prim scale limits.
    </description>
  </function>

  <function name="llGetMaxScaleFactor" type="float" grid="sl os">
    <description lang="en">
Returns a float that is the largest scaling factor that can be used with llScaleByFactor to resize the object. This maximum is determined by the Linkability Rules and prim scale limits.
    </description>
  </function>

  <function name="llAgentInExperience" type="integer" grid="sl" version="sl:14.07.18.292162">
    <param type="key" name="agent"/>
    <description lang="en">
Determines whether or not the specified agent is in the script's experience.
    </description>
  </function>

  <function name="llGetExperienceDetails" grid="sl" type="list" version="sl:14.07.18.292162">
    <param type="key" name="experience_id"/>
    <description lang="en">
Returns a list of details about the experience. This list has 6 components: [string experience_name, key owner_id, key experience_id, integer state, string state_message, key group_id].
    </description>
  </function>

  <function name="llRequestExperiencePermissions" grid="sl" version="sl:14.07.18.292162">
    <param type="key" name="agent"/>
    <param type="string" name="name"/>
    <description lang="en">
Asks the agent for permission to participate in the script's Experience.
    </description>
  </function>

  <function name="llReadKeyValue" grid="sl" type="key" version="sl:14.07.18.292162">
    <param type="string" name="k"/>
    <description lang="en">
Start an asynchronous transaction to read the value associated with the specified key (k) and the script's Experience.
    </description>
  </function>

  <function name="llCreateKeyValue" grid="sl" type="key" version="sl:14.07.18.292162">
    <param type="string" name="k"/>
    <param type="string" name="v"/>
    <description lang="en">
Start an asynchronous transaction to create a key-value pair associated with the script's Experience using the given key (k) and value (v).
    </description>
  </function>

  <function name="llUpdateKeyValue" grid="sl" type="key" version="sl:14.07.18.292162">
    <param type="string" name="k"/>
    <param type="string" name="v"/>
    <param type="integer" name="checked"/>
    <param type="string" name="original_value"/>
    <description lang="en">
Start an asynchronous transaction to update a key-value pair associated with the script's Experience with the given key (k) and value (v).
    </description>
  </function>

  <function name="llDeleteKeyValue" grid="sl" type="key" version="sl:14.07.18.292162">
    <param type="string" name="k"/>
    <description lang="en">
Start an asynchronous transaction to delete a key-value pair associated with the script's Experience with the given key (k).
    </description>
  </function>

  <function name="llDataSizeKeyValue" grid="sl" type="key" version="sl:14.07.18.292162">
    <description lang="en">
Start an asynchronous transaction to request the used and total amount of data allocated for the Experience.
    </description>
  </function>

  <function name="llKeysKeyValue" grid="sl" type="key" version="sl:14.07.18.292162">
    <param type="integer" name="start"/>
    <param type="integer" name="count"/>
    <description lang="en">
Start an asynchronous transaction to request a number of keys from the script's Experience.
    </description>
  </function>

  <function name="llKeyCountKeyValue" grid="sl" type="key" version="sl:14.07.18.292162">
    <description lang="en">
Start an asynchronous transaction to request the number of keys with the script's Experience.
    </description>
  </function>

  <function name="llGetExperienceErrorMessage" grid="sl" type="string" version="sl:14.07.18.292162">
    <param type="integer" name="value"/>
    <description lang="en">
Returns a text description of a particular Experience LSL error constant.
    </description>
  </function>

  <function name="llGetExperienceList" grid="sl" type="list" version="sl:14.07.18.292162" status="unimplemented">
    <param type="key" name="agent"/>
    <description lang="en">
<!-- TODO: add documentation -->
    </description>
  </function>

  <function name="llClearExperiencePermissions" grid="sl" version="sl:14.07.18.292162" status="unimplemented">
    <param type="key" name="agent"/>
    <description lang="en">
<!-- TODO: add documentation -->
    </description>
  </function>

  <function name="llGetAttachedList" type="list" grid="sl os" version="sl:15.09.14.305056">
    <param type="key" name="avatar"/>
    <description lang="en">
Returns a list of object keys corresponding to public attachments worn by an avatar.
    </description>
  </function>

  <function name="llSitOnLink" type="integer" grid="sl" version="sl:16.10.07.320397">
    <param type="key" name="agent_id"/>
    <param type="integer" name="link"/>
    <description lang="en">
The avatar specified by agent_id is forced to sit on the sit target of the prim indicated by the link parameter.
    </description>
  </function>

  <function name="llName2Key" type="key" grid="sl os" version="sl:18.05.07.515224">
    <param type="string" name="name"/>
    <description lang="en">
Returns a key the Agent ID for the named agent in the region.
    </description>
  </function>

  <function name="llRequestUserKey" type="key" grid="sl os" version="sl:18.05.07.515224">
    <param type="string" name="username"/>
    <description lang="en">
Requests the Agent ID for the agent identified by name from the dataserver.
    </description>
  </function>

  <function name="llStartObjectAnimation" grid="sl os" version="sl:18.06.14.516474">
    <param type="string" name="anim"/>
    <description lang="en">
Start animation for the current object.
    </description>
  </function>

  <function name="llStopObjectAnimation" grid="sl os" version="sl:18.06.14.516474">
    <param type="string" name="anim"/>
    <description lang="en">
Stop an animation for the current object.
    </description>
  </function>

  <function name="llGetObjectAnimationNames" type="list" grid="sl os" version="sl:18.06.14.516474">
    <description lang="en">
Returns a list of names of animations playing in the current object.
    </description>
  </function>

  <function name="llGetEnvironment" type="list" grid="sl" version="sl:18.11.02.521379">
    <param type="vector" name="pos"/>
    <param type="list" name="params"/>
    <description lang="en">
Returns a list containing the current environment values for the parcel or region as a list of attributes.
    </description>
  </function>

  <function name="llGetDayLength" type="integer" grid="sl os" version="sl:18.11.02.521379">
    <description lang="en">
Return the number of seconds in the day cycle applied to the current parcel.
    </description>
  </function>

  <function name="llGetDayOffset" type="integer" grid="sl os" version="sl:18.11.02.521379">
    <description lang="en">
Return the number of seconds added to the current time before calculating the current environmental time for the parcel.
    </description>
  </function>

  <function name="llGetRegionDayLength" type="integer" grid="sl os" version="sl:18.11.02.521379">
    <description lang="en">
Return the number of seconds in the day cycle applied to the current region.
    </description>
  </function>

  <function name="llGetRegionDayOffset" type="integer" grid="sl os" version="sl:18.11.02.521379">
    <description lang="en">
Return the number of seconds added to the current time before calculating the current environmental time for the region.
    </description>
  </function>

  <function name="llGetMoonRotation" type="rotation" grid="sl os" version="sl:18.11.02.521379">
    <description lang="en">
Return the rotation applied to the moon for the parcel at the location of the object containing the script.
    </description>
  </function>

  <function name="llGetRegionMoonRotation" type="rotation" grid="sl os" version="sl:18.11.02.521379">
    <description lang="en">
Return the rotation applied to the moon for the region at the location of the object containing the script.
    </description>
  </function>

  <function name="llGetRegionSunRotation" type="rotation" grid="sl os" version="sl:18.11.02.521379">
    <description lang="en">
Return the rotation applied to the sun for the region at the location of the object containing the script.
    </description>
  </function>

  <function name="llGetSunRotation" type="rotation" grid="sl os" version="sl:18.11.02.521379">
    <description lang="en">
Return the rotation applied to the sun for the parcel at the location of the object containing the script.
    </description>
  </function>

  <function name="llGetMoonDirection" type="vector" grid="sl os" version="sl:18.11.02.521379">
    <description lang="en">
Returns a normalized vector to the current moon position at the location of object containing the script.
    </description>
  </function>

  <function name="llGetRegionMoonDirection" type="vector" grid="sl os" version="sl:18.11.02.521379">
    <description lang="en">
Returns a normalized vector to the current moon position at the location of object containing the script.
    </description>
  </function>

  <function name="llGetRegionSunDirection" type="vector" grid="sl os" version="sl:18.11.02.521379">
    <description lang="en">
Returns a normalized vector to the current sun position at the location of object containing the script.
    </description>
  </function>

  <function name="llGetRegionTimeOfDay" type="float" grid="sl" version="sl:19.02.01.523934">
    <description lang="en">
Returns a float that is the time in seconds with subsecond precision since Second Life midnight (per the region-scoped day cycle settings) or region up-time (time since when the region was brought online/rebooted); whichever is smaller.
    </description>
  </function>

  <function name="llSetAgentEnvironment" type="integer" grid="sl" version="sl:19.02.01.523934">
    <param type="key" name="agent_id"/>
    <param type="float" name="transition"/>
    <param type="list" name="params"/>
    <description lang="en">
This function sets environment values for an individual agent in an experience.
    </description>
  </function>

  <function name="llReplaceAgentEnvironment" type="integer" grid="sl" version="sl:19.02.01.523934">
    <param type="key" name="agent_id"/>
    <param type="float" name="transition"/>
    <param type="string" name="environment"/>
    <description lang="en">
Overrides the current region and parcel environment seen by an agent.
    </description>
  </function>

  <function name="llTargetedEmail" delay="20" grid="sl os" version="sl:2020-04-03T19:49:49.539684">
    <param type="integer" name="target"/>
    <param type="string" name="subject"/>
    <param type="string" name="message"/>
    <description lang="en">
Sends an email to the owner (selected by target) of an object with subject and message.
    </description>
  </function>

  <function name="llsRGB2Linear" type="vector" grid="sl" version="sl:2020-04-16T22:38:28.540369">
    <param type="vector" name="srgb"/>
    <description lang="en">
Returns a vector Transforms a color specified in the sRGB colorspace to the linear RGB colorspace.
    </description>
  </function>

  <function name="llLinear2sRGB" type="vector" grid="sl" version="sl:2020-04-16T22:38:28.540369">
    <param type="vector" name="color"/>
    <description lang="en">
Returns a vector Transforms a color specified in linear RGB colorspace into the sRGB colorspace.
    </description>
  </function>

  <function name="llOrd" type="integer" grid="sl os" version="sl:2021-05-05.559308">
    <param type="string" name="val"/>
    <param type="integer" name="index"/>
    <description lang="en">
Calculate the ordinal value for a character in a string.
    </description>
  </function>

  <function name="llChar" type="string" grid="sl os" version="sl:2021-05-05.559308">
    <param type="integer" name="code"/>
    <description lang="en">
Construct a single character string from the supplied Unicode value.
    </description>
  </function>

  <function name="llHash" type="integer" grid="sl os" version="sl:2021-05-05.559308">
    <param type="string" name="val"/>
    <description lang="en">
Returns a 32bit hash for the provided string. Returns 0 if the input string is empty.
    </description>
  </function>

  <function name="llOpenFloater" type="integer" grid="sl" version="sl:2021-05-12.559669" status="godmode">
    <param type="string" name="floater_name"/>
    <param type="string" name="url"/>
    <param type="list" name="params"/>
    <description lang="en">
Returns an integer Error code, or 0 if no error.
    </description>
  </function>

  <function name="llGetInventoryAcquireTime" type="string" grid="sl" version="sl:2021-05-25.560108">
    <param type="string" name="item"/>
    <description lang="en">
Returns a string with the timestamp that the item was added to the prim's inventory.
    </description>
  </function>

  <function name="llGetVisualParams" type="list" grid="sl" version="sl:2022-04-21.571166">
    <param type="key" name="agentid"/>
    <param type="list" name="params"/>
    <description lang="en">
Returns a list of the details for agentid requested in params.
    </description>
  </function>

  <function name="llSetEnvironment" type="integer" grid="sl" version="sl:2022-08-12.574216">
    <param type="vector" name="position"/>
    <param type="list" name="params"/>
    <description lang="en">
Overrides the environmental settings for a region or a parcel.
    </description>
  </function>

  <function name="llReplaceEnvironment" type="integer" grid="sl" version="sl:2022-08-12.574216">
    <param type="vector" name="position"/>
    <param type="string" name="environment"/>
    <param type="integer" name="track_no"/>
    <param type="integer" name="day_length"/>
    <param type="integer" name="day_offset"/>
    <description lang="en">
Replaces the environment in a parcel or a region.
    </description>
  </function>

  <function name="llGetObjectLinkKey" type="key" grid="sl" version="sl:2022-09-23.575315">
    <param type="key" name="object_id"/>
    <param type="integer" name="link"/>
    <description lang="en">
Returns the key of the linked prim link in the linkset identified by object_id.
    </description>
  </function>

  <!-- Version unsure - could be earlier; it was documented in the indicated version, but some
       other functions were added before this one and also documented in it. -->
  <function name="llSHA256String" type="string" grid="sl" version="sl:2022-10-07.575585">
    <param type="string" name="src"/>
    <description lang="en">
Returns a string of 64 hex characters that is the SHA-256 security hash of src.
    </description>
  </function>

  <function name="llLinksetDataReset" grid="sl" version="sl:2022-11-04.576376">
    <description lang="en">
Erases all name:value pairs stored in the linkset's datastore.
    </description>
  </function>

  <function name="llLinksetDataAvailable" type="integer" grid="sl" version="sl:2022-11-04.576376">
    <description lang="en">
Returns the number of bytes available in the linkset's datastore.
    </description>
  </function>

  <function name="llLinksetDataCountKeys" type="integer" grid="sl" version="sl:2022-11-04.576376">
    <description lang="en">
Returns the number of unique keys that have been stored in the linkset's datastore.
    </description>
  </function>

  <function name="llLinksetDataWrite" type="integer" grid="sl" version="sl:2022-11-04.576376">
    <param type="string" name="name"/>
    <param type="string" name="value"/>
    <description lang="en">
Creates or updates an unprotected name:value pair from the linkset's datastore.
    </description>
  </function>

  <function name="llLinksetDataWriteProtected" type="integer" grid="sl" version="sl:2022-11-04.576376">
    <param type="string" name="name"/>
    <param type="string" name="value"/>
    <param type="string" name="password"/>
    <description lang="en">
Creates or updates a protected name:value pair from the linkset's datastore.
    </description>
  </function>

  <function name="llLinksetDataRead" type="string" grid="sl" version="sl:2022-11-04.576376">
    <param type="string" name="name"/>
    <description lang="en">
Reads an unprotected name:value pair from the linkset's datastore.
    </description>
  </function>

  <function name="llLinksetDataReadProtected" type="string" grid="sl" version="sl:2022-11-04.576376">
    <param type="string" name="name"/>
    <param type="string" name="password"/>
    <description lang="en">
Reads a protected name:value pair from the datastore.
    </description>
  </function>

  <function name="llLinksetDataDelete" type="integer" grid="sl" version="sl:2022-11-04.576376">
    <param type="string" name="name"/>
    <description lang="en">
Removes an unprotected name:value pair from the linkset's datastore.
    </description>
  </function>

  <function name="llLinksetDataDeleteProtected" type="integer" grid="sl" version="sl:2022-11-04.576376">
    <param type="string" name="name"/>
    <param type="string" name="password"/>
    <description lang="en">
Removes a protected name:value pair from the linkset's datastore.
    </description>
  </function>

  <function name="llLinksetDataFindKeys" type="list" grid="sl" version="sl:2022-11-04.576376">
    <param type="string" name="pattern"/>
    <param type="integer" name="start"/>
    <param type="integer" name="count"/>
    <description lang="en">
Returns a list of up to count keys from the datastore that match pattern, starting at the one indicated by start.
    </description>
  </function>

  <function name="llLinksetDataListKeys" type="list" grid="sl" version="sl:2022-11-04.576376">
    <param type="integer" name="start"/>
    <param type="integer" name="count"/>
    <description lang="en">
Returns a list of up to count keys in the datastore, starting at the one indicated by start.
    </description>
  </function>

  <function name="llLinksetDataCountFound" type="integer" grid="sl" version="sl:2023-07-14.581036">
    <param type="string" name="pattern"/>
    <description lang="en">
Returns the number of keys in the linkset datastore that match the pattern supplied in the pattern.
    </description>
  </function>

  <function name="llLinksetDataDeleteFound" type="list" grid="sl" version="sl:2023-07-14.581036">
    <param type="string" name="pattern"/>
    <param type="string" name="pass"/>
    <description lang="en">
<<<<<<< HEAD
Finds and attempts to delete all keys in the data store that match pattern. This function will delete protected key-value pairs only if the matching pass phrase is passed in the pass parameter. The function returns a list, the first entry in the list is the number of keys deleted, the second entry in the list is the number of keys that could not be deleted due to a non-matching pass phrase. If this function successfully deletes any keys from the datastore it will trigger a linkset_data event with the type of LINKSET_DATA_MULTIDELETE, the key name will consist of a comma separated list of the key names removed from the datastore.
=======
Finds and attempts to delete all keys in the data store that match pattern. This function will delete protected key-value pairs only if the matching pass phrase is passed in the pass parameter. The function returns a list, the first entry in the list is the number of keys deleted, the second entry in the list is the number of keys that could not be deleted due to a non-matching pass phrase. If this function successfully deletes any keys from the datastore it will trigger a linkset_data event with the type of LINKSETDATA_MULTIDELETE, the key name will consist of a comma separated list of the key names removed from the datastore.
>>>>>>> 5c512afd
    </description>
  </function>

  <function name="llGetRenderMaterial" type="string" grid="sl" version="sl:2023-11-07.6790647783">
    <param type="integer" name="face"/>
    <description lang="en">
Returns a string that is the Material on face.
    </description>
  </function>

  <function name="llSetRenderMaterial" grid="sl" version="sl:2023-11-07.6790647783">
    <param type="string" name="material"/>
    <param type="integer" name="face"/>
    <description lang="en">
Sets the material of this prim's face. This function will clear most PRIM_GLTF_* properties on the face, with the exceptions of repeats, offsets, and rotation_in_radians.
    </description>
  </function>

  <function name="llSetLinkRenderMaterial" grid="sl" version="sl:2023-11-07.6790647783">
    <param type="integer" name="link"/>
    <param type="string" name="material"/>
    <param type="integer" name="face"/>
    <description lang="en">
If a prim exists in the link set at link, set material on face of that prim. This function will clear most PRIM_GLTF_* properties on the face, with the exceptions of repeats, offsets, and rotation_in_radians.
    </description>
  </function>

  <!-- Version unsure - could be later -->
  <function name="llLinkPlaySound" grid="sl" version="sl:2023-01-11.577595">
    <param type="integer" name="link"/>
    <param type="string" name="sound"/>
    <param type="float" name="volume"/>
    <param type="integer" name="flags"/>
    <description lang="en">
Plays attached sound once at volume.
    </description>
  </function>

  <function name="llLinkStopSound" grid="sl" version="sl:2023-01-11.577595">
    <param type="integer" name="link"/>
    <description lang="en">
Stops the attached sound(s) currently playing, if they were started by llLoopSound.
    </description>
  </function>

  <function name="llLinkAdjustSoundVolume" delay="0.1" grid="sl" version="sl:2023-01-11.577595">
    <param type="integer" name="link"/>
    <param type="float" name="volume"/>
    <description lang="en">
Adjusts volume of attached sound (0.0 - 1.0).
    </description>
  </function>

  <function name="llLinkSetSoundQueueing" grid="sl" version="sl:2023-01-11.577595">
    <param type="integer" name="link"/>
    <param type="integer" name="queue"/>
    <description lang="en">
Set whether attached sounds wait for the current sound to finish. If queue is TRUE, queuing is enabled, if FALSE queuing is disabled. Sound queuing is disabled by default.
    </description>
  </function>

  <function name="llLinkSetSoundRadius" grid="sl" version="sl:2023-01-11.577595">
    <param type="integer" name="link"/>
    <param type="float" name="radius"/>
    <description lang="en">
Establishes a hard cut-off radius for audibility of scripted sounds (both attached and triggered).
    </description>
  </function>

  <!-- These functions were present in a previous version, but they seemed inactive. -->
  <function name="llHMAC" type="string" grid="sl" version="sl:2023-02-21.578370">
    <param type="string" name="authkey"/>
    <param type="string" name="message"/>
    <param type="string" name="hashalg"/>
    <description lang="en">
Returns a string that is the Base64-encoded HMAC hash of msg when using hash algorithm algorithm and secret key private_key. This function supports md5, sha1, sha224, sha256, sha384, sha512 for algorithm.
    </description>
  </function>

  <function name="llSignRSA" type="string" grid="sl" version="sl:2023-02-21.578370">
    <param type="string" name="private_key"/>
    <param type="string" name="msg"/>
    <param type="string" name="algorithm"/>
    <description lang="en">
Returns a string that is the Base64-encoded RSA signature of msg when using hash algorithm algorithm and secret key private_key. Can be paired with llVerifyRSA to pass verifiable messages. This function supports md5, sha1, sha224, sha256, sha384, sha512 for algorithm.
    </description>
  </function>

  <function name="llVerifyRSA" type="integer" grid="sl" version="sl:2023-02-21.578370">
    <param type="string" name="public_key"/>
    <param type="string" name="msg"/>
    <param type="string" name="signature"/>
    <param type="string" name="algorithm"/>
    <description lang="en">
Returns an integer indicating whether the RSA signature is valid for msg when using hash algorithm algorithm and public RSA key public_key. Returns TRUE if the signature is verified, and FALSE otherwise. Can be paired with llSignRSA to validate the authenticity of messages from other LSL scripts. This function supports md5, sha1, sha224, sha256, sha384, sha512 for algorithm.
    </description>
  </function>

  <!-- This function's exact appearance version is unknown. The version
       specified is the one where it was first seen by the maintainer. -->
  <function name="llReplaceSubString" type="string" grid="sl" version="sl:2023-03-24.579022">
    <param type="string" name="src"/>
    <param type="string" name="pattern"/>
    <param type="string" name="replacement_pattern"/>
    <param type="integer" name="count"/>
    <description lang="en">
Returns a string that is the result of replacing the first count matching instances pattern in src with replacement_pattern.
    </description>
  </function>

  <function name="llList2ListSlice" type="list" grid="sl" version="sl:2023-04-03.579248">
    <param type="list" name="src"/>
    <param type="integer" name="start"/>
    <param type="integer" name="end"/>
    <param type="integer" name="stride"/>
    <param type="integer" name="slice_index"/>
    <description lang="en">
Returns a list of the slice_index'th element of every stride in strided list whose index is a multiple of stride in the range start to end.
    </description>
  </function>

  <function name="llListSortStrided" type="list" grid="sl" version="sl:2023-04-03.579248">
    <param type="list" name="src"/>
    <param type="integer" name="stride"/>
    <param type="integer" name="stride_index"/>
    <param type="integer" name="ascending"/>
    <description lang="en">
llListSortStrided is llListSort with the added parameter of stride_index, adding the flexibility to sort by any item in the stride. These routines use the same underlying code and have the same computational complexity.
    </description>
  </function>

  <function name="llListFindStrided" type="integer" grid="sl" version="sl:2023-04-03.579248">
    <param type="list" name="src"/>
    <param type="list" name="test"/>
    <param type="integer" name="start"/>
    <param type="integer" name="end"/>
    <param type="integer" name="stride"/>
    <description lang="en">
Returns the integer index of the first instance of test in the strided list src with the given stride, within the specified range.
    </description>
  </function>

  <function name="llListFindListNext" type="integer" grid="sl" version="sl:2024-01-19.7590161929">
    <param type="list" name="src"/>
    <param type="list" name="test"/>
    <param type="integer" name="n"/>
    <description lang="en">
Returns the integer index of the nth instance of test in src.
    </description>
  </function>

  <function name="llIsFriend" type="integer" grid="sl" version="sl:2024-01-19.7590161929">
    <param type="key" name="agent"/>
    <description lang="en">
Returns TRUE or FALSE depending on whether the given agent is in the friends list of the prim's owner or not. Either the given agent or the prim's owner need to be in the region where the script is running, otherwise it always returns FALSE.
    </description>
  </function>

  <function name="llGetInventoryDesc" type="string" grid="sl" version="sl:2024-01-19.7590161929">
    <param type="string" name="itemname"/>
    <description lang="en">
Returns the description of the item named itemname which is in the contents of the prim the script is in. If itemname does not exist in the prim's inventory, an error is shouted in DEBUG_CHANNEL and the result is an empty string.
    </description>
  </function>

  <function name="llRezObjectWithParams" grid="sl" version="sl:2024-01-19.7590161929">
    <param type="string" name="itemname"/>
    <param type="list" name="params"/>
    <description lang="en">
Rezzes object itemname with the parameters given in the params list.
    </description>
  </function>

  <function name="llSetLinkSitFlags" grid="sl" version="sl:2024-02-21.7995320426">
    <param type="integer" name="link"/>
    <param type="integer" name="flags"/>
    <description lang="en">
Sets the sit flags (SIT_FLAG_* constants) of a linked prim.
    </description>
  </function>

  <function name="llGetLinkSitFlags" grid="sl" type="integer" version="sl:2024-02-21.7995320426">
    <param type="integer" name="link"/>
    <description lang="en">
Returns the sit flags (a combination of SIT_FLAG_* constants) of a linked prim.
    </description>
  </function>

  <function name="llComputeHash" type="string" grid="sl" version="sl:2024-02-21.7995320426">
    <param type="string" name="data"/>
    <param type="string" name="algorithm"/>
    <description lang="en">
Computes the hash of the given data using the given hash algorithm, which is one of "md5", "md5_sha1", "sha1", "sha224", "sha256", "sha384", or "sha512".
    </description>
  </function>

  <function name="llGetCameraAspect" type="float" grid="sl" version="sl:2024-02-21.7995320426">
    <description lang="en">
Gets the aspect ratio (width divided by height) of the avatar's window. Needs the PERMISSION_TRACK_CAMERA permission to work.
    </description>
  </function>

  <function name="llGetCameraFOV" type="float" grid="sl" version="sl:2024-02-21.7995320426">
    <description lang="en">
Gets the field of view (FOV), in radians, of the avatar's camera. Needs the PERMISSION_TRACK_CAMERA permission to work.
    </description>
  </function>

  <function name="llGetNotecardLineSync" type="string" grid="sl" version="sl:2024-02-21.7995320426">
    <param type="string" name="name"/>
    <param type="integer" name="line"/>
    <description lang="en">
Returns the requested line of the notecard with the given name, or the constant NAK if the notecard does not exist, is not cached or is dropped from the cache. Returns the constant EOF if the requested line is past the end of the notecard.
    </description>
  </function>

  <function name="llWorldPosToHUD" type="vector" grid="sl" version="sl:2024-02-21.7995320426">
    <param type="vector" name="pos"/>
    <description lang="en">
Converts the given position to HUD coordinates. The returned vector's X coordinate will be 1.0 if the object is in front of the camera and -1.0 otherwise. Needs the PERMISSION_TRACK_CAMERA permission to work, otherwise it returns ZERO_VECTOR. Works with HUD attachments only.
    </description>
  </function>

  <!-- OpenSim/Aurora-specific functions -->

  <!-- From ILS_Api.cs -->

  <function name="lsGetWindlightScene" type="list" grid="os">
    <param type="list" name="rules"/>
    <description lang="en">
<!-- TODO: add documentation -->
    </description>
  </function>

  <function name="lsSetWindlightScene" type="integer" grid="os">
    <param type="list" name="rules"/>
    <description lang="en">
<!-- TODO: add documentation -->
    </description>
  </function>

  <function name="lsSetWindlightSceneTargeted" type="integer" grid="os">
    <param type="list" name="rules"/>
    <param type="key" name="target"/>
    <description lang="en">
<!-- TODO: add documentation -->
    </description>
  </function>

  <function name="lsClearWindlightScene" grid="os">
    <description lang="en">
<!-- TODO: add documentation -->
    </description>
  </function>

  <!-- From IOSSL_Api.cs -->

  <function name="osSetDynamicTextureURL" type="string" grid="os aa">
    <param type="string" name="dynamicID"/>
    <param type="string" name="contentType"/>
    <param type="string" name="url"/>
    <param type="string" name="extraParams"/>
    <param type="integer" name="timer"/>
    <description lang="en">
<!-- TODO: add documentation -->
    </description>
  </function>

  <function name="osSetDynamicTextureURLBlend" type="string" grid="os aa">
    <param type="string" name="dynamicID"/>
    <param type="string" name="contentType"/>
    <param type="string" name="url"/>
    <param type="string" name="extraParams"/>
    <param type="integer" name="timer"/>
    <param type="integer" name="alpha"/>
    <description lang="en">
<!-- TODO: add documentation -->
    </description>
  </function>

  <function name="osSetDynamicTextureURLBlendFace" type="string" grid="os">
    <param type="string" name="dynamicID"/>
    <param type="string" name="contentType"/>
    <param type="string" name="url"/>
    <param type="string" name="extraParams"/>
    <param type="integer" name="blend"/>
    <param type="integer" name="disp"/>
    <param type="integer" name="timer"/>
    <param type="integer" name="alpha"/>
    <param type="integer" name="face"/>
    <description lang="en">
<!-- TODO: add documentation -->
    </description>
  </function>

  <function name="osSetDynamicTextureURLBlendFace" type="string" grid="aa">
    <param type="string" name="dynamicID"/>
    <param type="string" name="contentType"/>
    <param type="string" name="url"/>
    <param type="string" name="extraParams"/>
    <param type="bool" name="blend"/>
    <param type="integer" name="disp"/>
    <param type="integer" name="timer"/>
    <param type="integer" name="alpha"/>
    <param type="integer" name="face"/>
    <description lang="en">
<!-- TODO: add documentation -->
    </description>
  </function>

  <function name="osSetDynamicTextureData" type="string" grid="os aa">
    <param type="string" name="dynamicID"/>
    <param type="string" name="contentType"/>
    <param type="string" name="data"/>
    <param type="string" name="extraParams"/>
    <param type="integer" name="timer"/>
    <description lang="en">
<!-- TODO: add documentation -->
    </description>
  </function>

  <function name="osSetDynamicTextureDataFace" type="string" grid="os">
    <param type="string" name="dynamicID"/>
    <param type="string" name="contentType"/>
    <param type="string" name="data"/>
    <param type="string" name="extraParams"/>
    <param type="integer" name="timer"/>
    <param type="integer" name="face"/>
    <description lang="en">
<!-- TODO: add documentation -->
    </description>
  </function>

  <function name="osSetDynamicTextureDataBlend" type="string" grid="os aa">
    <param type="string" name="dynamicID"/>
    <param type="string" name="contentType"/>
    <param type="string" name="data"/>
    <param type="string" name="extraParams"/>
    <param type="integer" name="timer"/>
    <param type="integer" name="alpha"/>
    <description lang="en">
<!-- TODO: add documentation -->
    </description>
  </function>

  <function name="osSetDynamicTextureDataBlendFace" type="string" grid="os">
    <param type="string" name="dynamicID"/>
    <param type="string" name="contentType"/>
    <param type="string" name="data"/>
    <param type="string" name="extraParams"/>
    <param type="integer" name="blend"/>
    <param type="integer" name="disp"/>
    <param type="integer" name="timer"/>
    <param type="integer" name="alpha"/>
    <param type="integer" name="face"/>
    <description lang="en">
<!-- TODO: add documentation -->
    </description>
  </function>

  <function name="osSetDynamicTextureDataBlendFace" type="string" grid="aa">
    <param type="string" name="dynamicID"/>
    <param type="string" name="contentType"/>
    <param type="string" name="data"/>
    <param type="string" name="extraParams"/>
    <param type="bool" name="blend"/>
    <param type="integer" name="disp"/>
    <param type="integer" name="timer"/>
    <param type="integer" name="alpha"/>
    <param type="integer" name="face"/>
    <description lang="en">
<!-- TODO: add documentation -->
    </description>
  </function>

  <function name="osGetTerrainHeight" type="float" grid="os aa">
    <param type="integer" name="x"/>
    <param type="integer" name="y"/>
    <description lang="en">
<!-- TODO: add documentation -->
    </description>
  </function>

  <function name="osTerrainGetHeight" type="float" status="deprecated" grid="os">
    <param type="integer" name="x"/>
    <param type="integer" name="y"/>
    <description lang="en">
<!-- TODO: add documentation -->
    </description>
  </function>

  <function name="osSetTerrainHeight" type="integer" grid="os aa">
    <param type="integer" name="x"/>
    <param type="integer" name="y"/>
    <param type="float" name="val"/>
    <description lang="en">
<!-- TODO: add documentation -->
    </description>
  </function>

  <function name="osTerrainSetHeight" type="integer" status="deprecated" grid="os">
    <param type="integer" name="x"/>
    <param type="integer" name="y"/>
    <param type="float" name="val"/>
    <description lang="en">
<!-- TODO: add documentation -->
    </description>
  </function>

  <function name="osTerrainFlush" grid="os">
    <description lang="en">
<!-- TODO: add documentation -->
    </description>
  </function>

  <function name="osRegionRestart" type="integer" grid="os aa">
    <param type="float" name="seconds"/>
    <description lang="en">
<!-- TODO: add documentation -->
    </description>
  </function>

  <function name="osRegionNotice" grid="os">
    <param type="string" name="msg"/>
    <description lang="en">
<!-- TODO: add documentation -->
    </description>
  </function>

  <function name="osRegionNotice" grid="os">
    <param type="key" name="agent_id"/>
    <param type="string" name="msg"/>
    <description lang="en">
<!-- TODO: add documentation -->
    </description>
  </function>

  <function name="osConsoleCommand" type="integer" grid="os">
    <param type="string" name="Command"/>
    <description lang="en">
<!-- TODO: add documentation -->
    </description>
  </function>

  <function name="osConsoleCommand" type="bool" grid="aa">
    <param type="string" name="Command"/>
    <description lang="en">
<!-- TODO: add documentation -->
    </description>
  </function>

  <function name="osSetParcelMusicURL" grid="os">
    <param type="string" name="url"/>
    <description lang="en">
<!-- TODO: add documentation -->
    </description>
  </function>

  <function name="osSetParcelMediaURL" grid="os aa">
    <param type="string" name="url"/>
    <description lang="en">
<!-- TODO: add documentation -->
    </description>
  </function>

  <function name="osSetPrimFloatOnWater" grid="os aa">
    <param type="integer" name="floatYN"/>
    <description lang="en">
<!-- TODO: add documentation -->
    </description>
  </function>

  <function name="osSetParcelSIPAddress" grid="os aa">
    <param type="string" name="SIPAddress"/>
    <description lang="en">
<!-- TODO: add documentation -->
    </description>
  </function>

  <function name="osGetAgentIP" type="string" grid="os aa">
    <param type="string" name="agent"/>
    <description lang="en">
<!-- TODO: add documentation -->
    </description>
  </function>

  <function name="osGetAgents" type="list" grid="os aa">
    <description lang="en">
<!-- TODO: add documentation -->
    </description>
  </function>

  <function name="osLocalTeleportAgent" grid="os">
    <param type="key" name="agent"/>
    <param type="vector" name="position"/>
    <param type="vector" name="velocity"/>
    <param type="vector" name="lookat"/>
    <param type="integer" name="flags"/>
    <description lang="en">
<!-- TODO: add documentation -->
    </description>
  </function>

  <!-- This function returns DateTime for Aurora, but we're not special-casing it -->
  <function name="osTeleportAgent" grid="os aa">
    <param type="string" name="agent"/>
    <param type="string" name="regionName"/>
    <param type="vector" name="position"/>
    <param type="vector" name="lookat"/>
    <description lang="en">
<!-- TODO: add documentation -->
    </description>
  </function>

  <!-- This function returns DateTime for Aurora, but we're not special-casing it -->
  <function name="osTeleportAgent" grid="os aa">
    <param type="string" name="agent"/>
    <param type="integer" name="regionX"/>
    <param type="integer" name="regionY"/>
    <param type="vector" name="position"/>
    <param type="vector" name="lookat"/>
    <description lang="en">
<!-- TODO: add documentation -->
    </description>
  </function>

  <!-- This function returns DateTime for Aurora, but we're not special-casing it -->
  <function name="osTeleportAgent" grid="os aa">
    <param type="string" name="agent"/>
    <param type="vector" name="position"/>
    <param type="vector" name="lookat"/>
    <description lang="en">
<!-- TODO: add documentation -->
    </description>
  </function>

  <!-- This function returns DateTime for Aurora, but we're not special-casing it -->
  <function name="osTeleportOwner" grid="os aa">
    <param type="string" name="regionName"/>
    <param type="vector" name="position"/>
    <param type="vector" name="lookat"/>
    <description lang="en">
<!-- TODO: add documentation -->
    </description>
  </function>

  <!-- This function returns DateTime for Aurora, but we're not special-casing it -->
  <function name="osTeleportOwner" grid="os aa">
    <param type="integer" name="regionX"/>
    <param type="integer" name="regionY"/>
    <param type="vector" name="position"/>
    <param type="vector" name="lookat"/>
    <description lang="en">
<!-- TODO: add documentation -->
    </description>
  </function>

  <!-- This function returns DateTime for Aurora, but we're not special-casing it -->
  <function name="osTeleportOwner" grid="os aa">
    <param type="vector" name="position"/>
    <param type="vector" name="lookat"/>
    <description lang="en">
<!-- TODO: add documentation -->
    </description>
  </function>

  <function name="osAvatarPlayAnimation" grid="os aa">
    <param type="key" name="avatar"/>
    <param type="string" name="animation"/>
    <description lang="en">
<!-- TODO: add documentation -->
    </description>
  </function>

  <function name="osAvatarStopAnimation" grid="os aa">
    <param type="key" name="avatar"/>
    <param type="string" name="animation"/>
    <description lang="en">
<!-- TODO: add documentation -->
    </description>
  </function>

  <function name="osForceAttachToAvatar" grid="os aa">
    <param type="integer" name="attachment"/>
    <description lang="en">
Attach the object containing this script to the avatar that owns it without asking for PERMISSION_ATTACH
    </description>
  </function>

  <function name="osForceAttachToAvatarFromInventory" grid="os">
    <param type="string" name="itemName"/>
    <param type="integer" name="attachment"/>
    <description lang="en">
Attach an inventory item in the object containing this script to the avatar that owns it without asking for PERMISSION_ATTACH
    </description>
  </function>

  <function name="osForceAttachToOtherAvatarFromInventory" grid="os">
    <param type="string" name="rawAvatarId"/>
    <param type="string" name="itemName"/>
    <param type="integer" name="attachmentPoint"/>
    <description lang="en">
Attach an inventory item in the object containing this script to any avatar in the region without asking for PERMISSION_ATTACH
    </description>
  </function>

  <function name="osForceDetachFromAvatar" grid="os aa">
    <description lang="en">
Detach the object containing this script from the avatar it is attached to without checking for PERMISSION_ATTACH
    </description>
  </function>

  <function name="osGetAvatarHomeURI" type="string" grid="os">
    <param type="string" name="uuid"/>
    <description lang="en">
<!-- TODO: add documentation -->
    </description>
  </function>

  <function name="osGetNumberOfAttachments" type="list" grid="os">
    <param type="key" name="avatar"/>
    <param type="list" name="attachmentPoints"/>
    <description lang="en">
Returns a strided list of the specified attachment points and the number of attachments on those points
    </description>
  </function>

  <function name="osForceOtherSit" grid="os">
    <param type="string" name="avatar"/>
    <param type="string" name="target"/>
    <description lang="en">
<!-- TODO: add documentation -->
    </description>
  </function>

  <function name="osMessageAttachments" grid="os">
    <param type="key" name="avatar"/>
    <param type="string" name="message"/>
    <param type="list" name="attachmentPoints"/>
    <param type="integer" name="flags"/>
    <description lang="en">
Sends a specified message to the specified avatar's attachments on the specified attachment points
    </description>
  </function>

  <function name="osMovePen" type="string" grid="os aa">
    <param type="string" name="drawList"/>
    <param type="integer" name="x"/>
    <param type="integer" name="y"/>
    <description lang="en">
<!-- TODO: add documentation -->
    </description>
  </function>

  <function name="osDrawLine" type="string" grid="os aa">
    <param type="string" name="drawList"/>
    <param type="integer" name="startX"/>
    <param type="integer" name="startY"/>
    <param type="integer" name="endX"/>
    <param type="integer" name="endY"/>
    <description lang="en">
<!-- TODO: add documentation -->
    </description>
  </function>

  <function name="osDrawLine" type="string" grid="os aa">
    <param type="string" name="drawList"/>
    <param type="integer" name="endX"/>
    <param type="integer" name="endY"/>
    <description lang="en">
<!-- TODO: add documentation -->
    </description>
  </function>

  <function name="osDrawText" type="string" grid="os aa">
    <param type="string" name="drawList"/>
    <param type="string" name="text"/>
    <description lang="en">
<!-- TODO: add documentation -->
    </description>
  </function>

  <function name="osDrawEllipse" type="string" grid="os aa">
    <param type="string" name="drawList"/>
    <param type="integer" name="width"/>
    <param type="integer" name="height"/>
    <description lang="en">
<!-- TODO: add documentation -->
    </description>
  </function>

  <function name="osDrawFilledEllipse" type="string" grid="os">
    <param type="string" name="drawList"/>
    <param type="integer" name="width"/>
    <param type="integer" name="height"/>
    <description lang="en">
<!-- TODO: add documentation -->
    </description>
  </function>

  <function name="osDrawRectangle" type="string" grid="os aa">
    <param type="string" name="drawList"/>
    <param type="integer" name="width"/>
    <param type="integer" name="height"/>
    <description lang="en">
<!-- TODO: add documentation -->
    </description>
  </function>

  <function name="osDrawFilledRectangle" type="string" grid="os aa">
    <param type="string" name="drawList"/>
    <param type="integer" name="width"/>
    <param type="integer" name="height"/>
    <description lang="en">
<!-- TODO: add documentation -->
    </description>
  </function>

  <function name="osDrawPolygon" type="string" grid="os aa">
    <param type="string" name="drawList"/>
    <param type="list" name="x"/>
    <param type="list" name="y"/>
    <description lang="en">
<!-- TODO: add documentation -->
    </description>
  </function>

  <function name="osDrawFilledPolygon" type="string" grid="os aa">
    <param type="string" name="drawList"/>
    <param type="list" name="x"/>
    <param type="list" name="y"/>
    <description lang="en">
<!-- TODO: add documentation -->
    </description>
  </function>

  <function name="osDrawResetTransform" type="string" grid="os">
    <param type="string" name="drawList"/>
    <description lang="en">
<!-- TODO: add documentation -->
    </description>
  </function>

  <function name="osDrawRotationTransform" type="string" grid="os">
    <param type="string" name="drawList"/>
    <param type="float" name="x"/>
    <description lang="en">
<!-- TODO: add documentation -->
    </description>
  </function>

  <function name="osDrawScaleTransform" type="string" grid="os">
    <param type="string" name="drawList"/>
    <param type="float" name="x"/>
    <param type="float" name="y"/>
    <description lang="en">
<!-- TODO: add documentation -->
    </description>
  </function>

  <function name="osDrawTranslationTransform" type="string" grid="os">
    <param type="string" name="drawList"/>
    <param type="float" name="x"/>
    <param type="float" name="y"/>
    <description lang="en">
<!-- TODO: add documentation -->
    </description>
  </function>

  <function name="osSetFontName" type="string" grid="os aa">
    <param type="string" name="drawList"/>
    <param type="string" name="fontName"/>
    <description lang="en">
<!-- TODO: add documentation -->
    </description>
  </function>

  <function name="osSetFontSize" type="string" grid="os aa">
    <param type="string" name="drawList"/>
    <param type="integer" name="fontSize"/>
    <description lang="en">
<!-- TODO: add documentation -->
    </description>
  </function>

  <function name="osSetPenSize" type="string" grid="os aa">
    <param type="string" name="drawList"/>
    <param type="integer" name="penSize"/>
    <description lang="en">
<!-- TODO: add documentation -->
    </description>
  </function>

  <function name="osSetPenColor" type="string" grid="os aa">
    <param type="string" name="drawList"/>
    <param type="string" name="color"/>
    <description lang="en">
<!-- TODO: add documentation -->
    </description>
  </function>

  <function name="osSetPenColour" type="string" status="deprecated" grid="os">
    <param type="string" name="drawList"/>
    <param type="string" name="colour"/>
    <description lang="en">
<!-- TODO: add documentation -->
    </description>
  </function>

  <function name="osSetPenCap" type="string" grid="os aa">
    <param type="string" name="drawList"/>
    <param type="string" name="direction"/>
    <param type="string" name="type"/>
    <description lang="en">
<!-- TODO: add documentation -->
    </description>
  </function>

  <function name="osDrawImage" type="string" grid="os aa">
    <param type="string" name="drawList"/>
    <param type="integer" name="width"/>
    <param type="integer" name="height"/>
    <param type="string" name="imageUrl"/>
    <description lang="en">
<!-- TODO: add documentation -->
    </description>
  </function>

  <function name="osGetDrawStringSize" type="vector" grid="os aa">
    <param type="string" name="contentType"/>
    <param type="string" name="text"/>
    <param type="string" name="fontName"/>
    <param type="integer" name="fontSize"/>
    <description lang="en">
<!-- TODO: add documentation -->
    </description>
  </function>

<!-- removed in opensim version 0.9.2.1 -->
<!--
  <function name="osSetStateEvents" grid="os">
    <param type="integer" name="events"/>
    <description lang="en">
    </description>
  </function>
-->

  <function name="osList2Double" type="float" grid="aa" status="unimplemented">
    <param type="list" name="src"/>
    <param type="integer" name="index"/>
    <description lang="en">
<!-- TODO: add documentation -->
    </description>
  </function>

  <function name="osSetRegionWaterHeight" grid="os aa">
    <param type="float" name="height"/>
    <description lang="en">
<!-- TODO: add documentation -->
    </description>
  </function>

  <function name="osSetRegionSunSettings" grid="os">
    <param type="integer" name="useEstateSun"/>
    <param type="integer" name="sunFixed"/>
    <param type="float" name="sunHour"/>
    <description lang="en">
<!-- TODO: add documentation -->
    </description>
  </function>

  <function name="osSetRegionSunSettings" grid="aa">
    <param type="bool" name="useEstateSun"/>
    <param type="bool" name="sunFixed"/>
    <param type="float" name="sunHour"/>
    <description lang="en">
<!-- TODO: add documentation -->
    </description>
  </function>

  <function name="osSetEstateSunSettings" grid="os">
    <param type="integer" name="sunFixed"/>
    <param type="float" name="sunHour"/>
    <description lang="en">
<!-- TODO: add documentation -->
    </description>
  </function>

  <function name="osSetEstateSunSettings" grid="aa">
    <param type="bool" name="sunFixed"/>
    <param type="float" name="sunHour"/>
    <description lang="en">
<!-- TODO: add documentation -->
    </description>
  </function>

  <function name="osGetCurrentSunHour" type="float" grid="os aa">
    <description lang="en">
<!-- TODO: add documentation -->
    </description>
  </function>

  <function name="osGetSunParam" type="float" grid="os aa">
    <param type="string" name="param"/>
    <description lang="en">
<!-- TODO: add documentation -->
    </description>
  </function>

  <function name="osSunGetParam" type="float" status="deprecated" grid="os aa">
    <param type="string" name="param"/>
    <description lang="en">
<!-- TODO: add documentation -->
    </description>
  </function>

  <function name="osSetSunParam" grid="os aa">
    <param type="string" name="param"/>
    <param type="float" name="value"/>
    <description lang="en">
<!-- TODO: add documentation -->
    </description>
  </function>

  <function name="osSunSetParam" status="deprecated" grid="os aa">
    <param type="string" name="param"/>
    <param type="float" name="value"/>
    <description lang="en">
<!-- TODO: add documentation -->
    </description>
  </function>

  <function name="osWindActiveModelPluginName" type="string" grid="os aa">
    <description lang="en">
<!-- TODO: add documentation -->
    </description>
  </function>

  <function name="osSetWindParam" grid="os aa">
    <param type="string" name="plugin"/>
    <param type="string" name="param"/>
    <param type="float" name="value"/>
    <description lang="en">
<!-- TODO: add documentation -->
    </description>
  </function>

  <function name="osGetWindParam" type="float" grid="os aa">
    <param type="string" name="plugin"/>
    <param type="string" name="param"/>
    <description lang="en">
<!-- TODO: add documentation -->
    </description>
  </function>

  <function name="osGetParcelDwell" type="integer" grid="os">
    <param type="vector" name="pos"/>
    <description lang="en">
<!-- TODO: add documentation -->
    </description>
  </function>

  <function name="osParcelJoin" grid="os aa">
    <param type="vector" name="pos1"/>
    <param type="vector" name="pos2"/>
    <description lang="en">
<!-- TODO: add documentation -->
    </description>
  </function>

  <function name="osParcelSubdivide" grid="os aa">
    <param type="vector" name="pos1"/>
    <param type="vector" name="pos2"/>
    <description lang="en">
<!-- TODO: add documentation -->
    </description>
  </function>

  <function name="osSetParcelDetails" grid="os aa">
    <param type="vector" name="pos"/>
    <param type="list" name="rules"/>
    <description lang="en">
<!-- TODO: add documentation -->
    </description>
  </function>

  <function name="osParcelSetDetails" status="deprecated" grid="os">
    <param type="vector" name="pos"/>
    <param type="list" name="rules"/>
    <description lang="en">
<!-- TODO: add documentation -->
    </description>
  </function>

  <function name="osGetPhysicsEngineName" type="string" grid="os">
    <description lang="en">
<!-- TODO: add documentation -->
    </description>
  </function>

  <function name="osGetPhysicsEngineType" type="string" grid="os">
    <description lang="en">
<!-- TODO: add documentation -->
    </description>
  </function>

  <function name="osGetScriptEngineName" type="string" grid="os aa">
    <description lang="en">
<!-- TODO: add documentation -->
    </description>
  </function>

  <function name="osGetSimulatorVersion" type="string" grid="os aa">
    <description lang="en">
<!-- TODO: add documentation -->
    </description>
  </function>

  <!-- These functions are excluded because of the nonstandard return types:
  <function name="osParseJSONNew" type="Object" grid="os aa">
    <param type="string" name="JSON"/>
    <description lang="en">
    </description>
  </function>

  <function name="osParseJSON" type="Hashtable" grid="os aa">
    <param type="string" name="JSON"/>
    <description lang="en">
    </description>
  </function>
  -->

  <function name="osMessageObject" grid="os aa">
    <param type="key" name="objectUUID"/>
    <param type="string" name="message"/>
    <description lang="en">
<!-- TODO: add documentation -->
    </description>
  </function>

  <function name="osMakeNotecard" grid="os">
    <param type="string" name="notecardName"/>
    <param type="string" name="contents"/>
    <description lang="en">
<!-- TODO: add documentation -->
    </description>
  </function>

  <function name="osMakeNotecard" grid="os aa">
    <param type="string" name="notecardName"/>
    <param type="list" name="contents"/>
    <description lang="en">
<!-- TODO: add documentation -->
    </description>
  </function>

  <function name="osGetNotecardLine" type="string" grid="os aa">
    <param type="string" name="name"/>
    <param type="integer" name="line"/>
    <description lang="en">
<!-- TODO: add documentation -->
    </description>
  </function>

  <function name="osGetNotecard" type="string" grid="os aa">
    <param type="string" name="name"/>
    <description lang="en">
<!-- TODO: add documentation -->
    </description>
  </function>

  <function name="osGetNumberOfNotecardLines" type="integer" grid="os aa">
    <param type="string" name="name"/>
    <description lang="en">
<!-- TODO: add documentation -->
    </description>
  </function>

  <function name="osAvatarName2Key" type="string" grid="os aa">
    <param type="string" name="firstname"/>
    <param type="string" name="lastname"/>
    <description lang="en">
<!-- TODO: add documentation -->
    </description>
  </function>

  <function name="osKey2Name" type="string" grid="os aa">
    <param type="string" name="id"/>
    <description lang="en">
<!-- TODO: add documentation -->
    </description>
  </function>

  <function name="osSHA256" type="string" grid="os">
    <param type="string" name="input"/>
    <description lang="en">
<!-- TODO: add documentation -->
    </description>
  </function>

  <function name="osGetGridNick" type="string" grid="os aa">
    <description lang="en">
<!-- TODO: add documentation -->
    </description>
  </function>

  <function name="osGetGridName" type="string" grid="os aa">
    <description lang="en">
<!-- TODO: add documentation -->
    </description>
  </function>

  <function name="osGetGridLoginURI" type="string" grid="os aa">
    <description lang="en">
<!-- TODO: add documentation -->
    </description>
  </function>

  <function name="osGetGridHomeURI" type="string" grid="os aa">
    <description lang="en">
<!-- TODO: add documentation -->
    </description>
  </function>

  <function name="osGetGridGatekeeperURI" type="string" grid="os aa">
    <description lang="en">
<!-- TODO: add documentation -->
    </description>
  </function>

  <function name="osGetGridCustom" type="string" grid="os aa">
    <param type="string" name="id"/>
    <description lang="en">
<!-- TODO: add documentation -->
    </description>
  </function>

  <function name="osGetThreatLevel" type="string" grid="aa">
    <param type="string" name="id"/>
    <description lang="en">
<!-- TODO: add documentation -->
    </description>
  </function>

  <function name="osReturnObject" grid="aa">
    <param type="key" name="userID"/>
    <description lang="en">
<!-- TODO: add documentation -->
    </description>
  </function>

  <function name="osReturnObjects" grid="aa">
    <param type="float" name="Parameter"/>
    <description lang="en">
<!-- TODO: add documentation -->
    </description>
  </function>

  <function name="osShutDown" grid="aa">
    <description lang="en">
<!-- TODO: add documentation -->
    </description>
  </function>

  <function name="osFormatString" type="string" grid="os aa">
    <param type="string" name="str"/>
    <param type="list" name="strings"/>
    <description lang="en">
<!-- TODO: add documentation -->
    </description>
  </function>

  <function name="osMatchString" type="list" grid="os aa">
    <param type="string" name="src"/>
    <param type="string" name="pattern"/>
    <param type="integer" name="start"/>
    <description lang="en">
<!-- TODO: add documentation -->
    </description>
  </function>

  <function name="osReplaceString" type="string" grid="os">
    <param type="string" name="src"/>
    <param type="string" name="pattern"/>
    <param type="string" name="replace"/>
    <param type="integer" name="count"/>
    <param type="integer" name="start"/>
    <description lang="en">
<!-- TODO: add documentation -->
    </description>
  </function>

  <function name="osLoadedCreationDate" type="string" grid="os aa">
    <description lang="en">
<!-- TODO: add documentation -->
    </description>
  </function>

  <function name="osLoadedCreationTime" type="string" grid="os aa">
    <description lang="en">
<!-- TODO: add documentation -->
    </description>
  </function>

  <function name="osLoadedCreationID" type="string" grid="os aa">
    <description lang="en">
<!-- TODO: add documentation -->
    </description>
  </function>

  <function name="osGetLinkPrimitiveParams" type="list" grid="os aa">
    <param type="integer" name="linknumber"/>
    <param type="list" name="rules"/>
    <description lang="en">
<!-- TODO: add documentation -->
    </description>
  </function>

  <function name="osAddAgentToGroup" type="integer" grid="aa">
    <param type="key" name="AgentID"/>
    <param type="string" name="GroupName"/>
    <param type="string" name="RequestedRole"/>
    <description lang="en">
<!-- TODO: add documentation -->
    </description>
  </function>

  <!-- This function returns DateTime for Aurora, but we're not special-casing it -->
  <function name="osRezObject" grid="aa">
    <param type="string" name="inventory"/>
    <param type="vector" name="pos"/>
    <param type="vector" name="vel"/>
    <param type="rotation" name="rot"/>
    <param type="integer" name="param"/>
    <param type="integer" name="isRezAtRoot"/>
    <param type="integer" name="doRecoil"/>
    <param type="integer" name="SetDieAtEdge"/>
    <param type="integer" name="CheckPos"/>
    <description lang="en">
<!-- TODO: add documentation -->
    </description>
  </function>

  <function name="osIsNpc" type="integer" grid="os">
    <param type="key" name="npc"/>
    <description lang="en">
Check if the given key is an npc
    </description>
    <description lang="en">
<!-- TODO: add documentation -->
    </description>
  </function>

  <function name="osNpcCreate" type="key" grid="os">
    <param type="string" name="user"/>
    <param type="string" name="name"/>
    <param type="vector" name="position"/>
    <param type="string" name="notecard"/>
    <description lang="en">
<!-- TODO: add documentation -->
    </description>
  </function>

  <function name="osNpcCreate" type="key" grid="os">
    <param type="string" name="user"/>
    <param type="string" name="name"/>
    <param type="vector" name="position"/>
    <param type="string" name="notecard"/>
    <param type="integer" name="options"/>
    <description lang="en">
<!-- TODO: add documentation -->
    </description>
  </function>

  <function name="osNpcSaveAppearance" type="key" grid="os">
    <param type="key" name="npc"/>
    <param type="string" name="notecard"/>
    <description lang="en">
<!-- TODO: add documentation -->
    </description>
  </function>

  <function name="osNpcSaveAppearance" type="key" grid="os">
    <param type="key" name="npc"/>
    <param type="string" name="notecard"/>
    <param type="integer" name="includeHuds"/>
    <description lang="en">
<!-- TODO: add documentation -->
    </description>
  </function>

  <function name="osNpcLoadAppearance" grid="os">
    <param type="key" name="npc"/>
    <param type="string" name="notecard"/>
    <description lang="en">
<!-- TODO: add documentation -->
    </description>
  </function>

  <function name="osNpcGetPos" type="vector" grid="os">
    <param type="key" name="npc"/>
    <description lang="en">
<!-- TODO: add documentation -->
    </description>
  </function>

  <function name="osNpcMoveTo" grid="os">
    <param type="key" name="npc"/>
    <param type="vector" name="position"/>
    <description lang="en">
<!-- TODO: add documentation -->
    </description>
  </function>

  <function name="osNpcMoveToTarget" grid="os">
    <param type="key" name="npc"/>
    <param type="vector" name="target"/>
    <param type="integer" name="options"/>
    <description lang="en">
<!-- TODO: add documentation -->
    </description>
  </function>

  <function name="osNpcGetOwner" type="key" grid="os">
    <param type="key" name="npc"/>
    <description lang="en">
Get the owner of the NPC
    </description>
  </function>

  <function name="osNpcGetRot" type="rotation" grid="os">
    <param type="key" name="npc"/>
    <description lang="en">
<!-- TODO: add documentation -->
    </description>
  </function>

  <function name="osNpcSetRot" grid="os">
    <param type="key" name="npc"/>
    <param type="rotation" name="rot"/>
    <description lang="en">
<!-- TODO: add documentation -->
    </description>
  </function>

  <function name="osNpcStopMoveToTarget" grid="os">
    <param type="key" name="npc"/>
    <description lang="en">
<!-- TODO: add documentation -->
    </description>
  </function>

  <function name="osNpcSay" grid="os">
    <param type="key" name="npc"/>
    <param type="string" name="message"/>
    <description lang="en">
<!-- TODO: add documentation -->
    </description>
  </function>

  <function name="osNpcSay" grid="os">
    <param type="key" name="npc"/>
    <param type="integer" name="channel"/>
    <param type="string" name="message"/>
    <description lang="en">
<!-- TODO: add documentation -->
    </description>
  </function>

  <function name="osNpcSayTo" grid="os">
    <param type="key" name="npc"/>
    <param type="key" name="target"/>
    <param type="integer" name="channel"/>
    <param type="string" name="message"/>
    <description lang="en">
<!-- TODO: add documentation -->
    </description>
  </function>

  <function name="osNpcShout" grid="os">
    <param type="key" name="npc"/>
    <param type="integer" name="channel"/>
    <param type="string" name="message"/>
    <description lang="en">
<!-- TODO: add documentation -->
    </description>
  </function>

  <function name="osNpcSit" grid="os">
    <param type="key" name="npc"/>
    <param type="key" name="target"/>
    <param type="integer" name="options"/>
    <description lang="en">
<!-- TODO: add documentation -->
    </description>
  </function>

  <function name="osNpcStand" grid="os">
    <param type="key" name="npc"/>
    <description lang="en">
<!-- TODO: add documentation -->
    </description>
  </function>

  <function name="osNpcRemove" grid="os">
    <param type="key" name="npc"/>
    <description lang="en">
<!-- TODO: add documentation -->
    </description>
  </function>

  <function name="osNpcPlayAnimation" grid="os">
    <param type="key" name="npc"/>
    <param type="string" name="animation"/>
    <description lang="en">
<!-- TODO: add documentation -->
    </description>
  </function>

  <function name="osNpcStopAnimation" grid="os">
    <param type="key" name="npc"/>
    <param type="string" name="animation"/>
    <description lang="en">
<!-- TODO: add documentation -->
    </description>
  </function>

  <function name="osNpcTouch" grid="os">
    <param type="key" name="npcLSL_Key"/>
    <param type="key" name="object_key"/>
    <param type="integer" name="link_num"/>
    <description lang="en">
<!-- TODO: add documentation -->
    </description>
  </function>

  <function name="osNpcWhisper" grid="os">
    <param type="key" name="npc"/>
    <param type="integer" name="channel"/>
    <param type="string" name="message"/>
    <description lang="en">
<!-- TODO: add documentation -->
    </description>
  </function>

  <function name="osNpcSetProfileAbout" grid="os">
    <param type="key" name="npc"/>
    <param type="string" name="about"/>
  </function>

  <function name="osNpcSetProfileImage" grid="os">
    <param type="key" name="npc"/>
    <param type="string" name="image"/>
  </function>

  <function name="osOwnerSaveAppearance" type="key" grid="os">
    <param type="string" name="notecard"/>
    <description lang="en">
<!-- TODO: add documentation -->
    </description>
  </function>

  <function name="osOwnerSaveAppearance" type="key" grid="os">
    <param type="string" name="notecard"/>
    <param type="integer" name="includeHuds"/>
    <description lang="en">
<!-- TODO: add documentation -->
    </description>
  </function>

  <function name="osAgentSaveAppearance" type="key" grid="os">
    <param type="key" name="agentId"/>
    <param type="string" name="notecard"/>
    <description lang="en">
<!-- TODO: add documentation -->
    </description>
  </function>

  <function name="osAgentSaveAppearance" type="key" grid="os">
    <param type="key" name="agentId"/>
    <param type="string" name="notecard"/>
    <param type="integer" name="includeHuds"/>
    <description lang="en">
<!-- TODO: add documentation -->
    </description>
  </function>

  <function name="osGetMapTexture" type="key" grid="os aa">
    <description lang="en">
<!-- TODO: add documentation -->
    </description>
  </function>

  <function name="osGetRegionMapTexture" type="key" grid="os aa">
    <param type="string" name="regionNameOrID"/>
    <description lang="en">
<!-- TODO: add documentation -->
    </description>
  </function>

  <function name="osGetRegionSize" type="vector" grid="os">
    <description lang="en">
<!-- TODO: add documentation -->
    </description>
  </function>

  <function name="osGetRegionStats" type="list" grid="os aa">
    <description lang="en">
<!-- TODO: add documentation -->
    </description>
  </function>

  <function name="osGetSimulatorMemory" type="integer" grid="os aa">
    <description lang="en">
<!-- TODO: add documentation -->
    </description>
  </function>

  <function name="osGetSimulatorMemoryKB" type="integer" grid="os">
    <description lang="en">
<!-- TODO: add documentation -->
    </description>
  </function>

  <function name="osKickAvatar" grid="os aa">
    <param type="string" name="FirstName"/>
    <param type="string" name="SurName"/>
    <param type="string" name="alert"/>
    <description lang="en">
<!-- TODO: add documentation -->
    </description>
  </function>

  <function name="osKickAvatar" grid="os">
    <param type="key" name="agentId"/>
    <param type="string" name="alert"/>
    <description lang="en">
<!-- TODO: add documentation -->
    </description>
  </function>

  <function name="osSetSpeed" grid="os aa">
    <param type="key" name="UUID"/>
    <param type="float" name="SpeedModifier"/>
    <description lang="en">
<!-- TODO: add documentation -->
    </description>
  </function>

  <function name="osSetOwnerSpeed" grid="os">
    <param type="float" name="SpeedModifier"/>
    <description lang="en">
<!-- TODO: add documentation -->
    </description>
  </function>

  <function name="osGetHealth" type="float" grid="os aa">
    <param type="key" name="agentId"/>
    <description lang="en">
<!-- TODO: add documentation -->
    </description>
  </function>

  <function name="osSetHealth" grid="os">
    <param type="key" name="agentId"/>
    <param type="float" name="health"/>
    <description lang="en">
<!-- TODO: add documentation -->
    </description>
  </function>

  <function name="osGetHealRate" type="float" grid="os">
    <param type="key" name="agentId"/>
    <description lang="en">
<!-- TODO: add documentation -->
    </description>
  </function>

  <function name="osSetHealRate" grid="os">
    <param type="key" name="agentId"/>
    <param type="float" name="healrate"/>
    <description lang="en">
<!-- TODO: add documentation -->
    </description>
  </function>

  <function name="osCauseHealing" grid="os aa">
    <param type="key" name="agentId"/>
    <param type="float" name="healing"/>
    <description lang="en">
<!-- TODO: add documentation -->
    </description>
  </function>

  <function name="osCauseDamage" grid="os aa">
    <param type="key" name="avatar"/>
    <param type="float" name="damage"/>
    <description lang="en">
<!-- TODO: add documentation -->
    </description>
  </function>

  <function name="osCauseDamage" grid="aa">
    <param type="string" name="avatar"/>
    <param type="float" name="damage"/>
    <param type="string" name="regionName"/>
    <param type="vector" name="position"/>
    <param type="vector" name="lookat"/>
    <description lang="en">
<!-- TODO: add documentation -->
    </description>
  </function>

  <function name="osDie" grid="os">
    <param type="key" name="uuid"/>
  </function>

  <function name="osGetPrimitiveParams" type="list" grid="os aa">
    <param type="key" name="prim"/>
    <param type="list" name="rules"/>
    <description lang="en">
<!-- TODO: add documentation -->
    </description>
  </function>

  <function name="osSetPrimitiveParams" grid="os aa">
    <param type="key" name="prim"/>
    <param type="list" name="rules"/>
    <description lang="en">
<!-- TODO: add documentation -->
    </description>
  </function>

  <function name="osSetProjectionParams" grid="os">
    <param type="integer" name="projection"/>
    <param type="key" name="texture"/>
    <param type="float" name="fov"/>
    <param type="float" name="focus"/>
    <param type="float" name="amb"/>
    <description lang="en">
<!-- TODO: add documentation -->
    </description>
  </function>

  <function name="osSetProjectionParams" grid="aa">
    <param type="bool" name="projection"/>
    <param type="key" name="texture"/>
    <param type="float" name="fov"/>
    <param type="float" name="focus"/>
    <param type="float" name="amb"/>
    <description lang="en">
<!-- TODO: add documentation -->
    </description>
  </function>

  <function name="osSetProjectionParams" grid="os">
    <param type="key" name="prim"/>
    <param type="integer" name="projection"/>
    <param type="key" name="texture"/>
    <param type="float" name="fov"/>
    <param type="float" name="focus"/>
    <param type="float" name="amb"/>
    <description lang="en">
<!-- TODO: add documentation -->
    </description>
  </function>

  <function name="osSetProjectionParams" grid="aa">
    <param type="key" name="prim"/>
    <param type="bool" name="projection"/>
    <param type="key" name="texture"/>
    <param type="float" name="fov"/>
    <param type="float" name="focus"/>
    <param type="float" name="amb"/>
    <description lang="en">
<!-- TODO: add documentation -->
    </description>
  </function>

  <function name="osSetProjectionParams" grid="os">
    <param type="integer" name="linknumber"/>
    <param type="integer" name="projection"/>
    <param type="key" name="texture"/>
    <param type="float" name="fov"/>
    <param type="float" name="focus"/>
    <param type="float" name="amb"/>
    <description lang="en">
<!-- TODO: add documentation -->
    </description>
  </function>

  <function name="osGetAvatarList" type="list" grid="os aa">
    <description lang="en">
<!-- TODO: add documentation -->
    </description>
  </function>

  <function name="osGetNPCList" type="list" grid="os">
    <description lang="en">
<!-- TODO: add documentation -->
    </description>
  </function>

  <function name="osGetGender" type="string" grid="os">
    <param type="key" name="rawAvatarId"/>
    <description lang="en">
<!-- TODO: add documentation -->
    </description>
  </function>

  <function name="osUnixTimeToTimestamp" type="string" grid="os aa">
    <!-- Parameter type is actually long but we're using integer here:
    <param type="long" name="time"/>
    -->
    <param type="integer" name="time"/>
    <description lang="en">
<!-- TODO: add documentation -->
    </description>
  </function>

  <function name="osForceBreakAllLinks" grid="os">
    <description lang="en">
<!-- TODO: add documentation -->
    </description>
  </function>

  <function name="osForceBreakLink" grid="os">
    <param type="integer" name="linknum"/>
    <description lang="en">
<!-- TODO: add documentation -->
    </description>
  </function>

  <function name="osForceCreateLink" grid="os">
    <param type="string" name="target"/>
    <param type="integer" name="parent"/>
    <description lang="en">
<!-- TODO: add documentation -->
    </description>
  </function>

  <function name="osGetInventoryDesc" type="string" grid="os aa">
    <param type="string" name="item"/>
    <description lang="en">
<!-- TODO: add documentation -->
    </description>
  </function>

  <function name="osInviteToGroup" type="integer" grid="os aa">
    <param type="key" name="agentId"/>
    <description lang="en">
<!-- TODO: add documentation -->
    </description>
  </function>

  <function name="osEjectFromGroup" type="integer" grid="os aa">
    <param type="key" name="agentId"/>
    <description lang="en">
<!-- TODO: add documentation -->
    </description>
  </function>

  <function name="osSetTerrainTexture" grid="os aa">
    <param type="integer" name="level"/>
    <param type="key" name="texture"/>
    <description lang="en">
<!-- TODO: add documentation -->
    </description>
  </function>

  <function name="osSetTerrainTextureHeight" grid="os aa">
    <param type="integer" name="corner"/>
    <param type="float" name="low"/>
    <param type="float" name="high"/>
    <description lang="en">
<!-- TODO: add documentation -->
    </description>
  </function>

  <function name="osIsUUID" type="integer" grid="os">
    <param type="string" name="thing"/>
    <description lang="en">
Checks if thing is a UUID
    </description>
  </function>

  <function name="osMin" type="float" grid="os">
    <param type="float" name="a"/>
    <param type="float" name="b"/>
    <description lang="en">
Wraps to Math.Min()
    </description>
  </function>

  <function name="osMax" type="float" grid="os">
    <param type="float" name="a"/>
    <param type="float" name="b"/>
    <description lang="en">
Wraps to Math.max()
    </description>
  </function>

  <function name="osGetRezzingObject" type="key" grid="os">
    <description lang="en">
Get the key of the object that rezzed this object
    </description>
  </function>

  <function name="osSetContentType" grid="os">
    <param type="key" name="id"/>
    <param type="string" name="type"/>
    <description lang="en">
Sets the response type for an HTTP request/response
    </description>
  </function>

  <function name="osDropAttachment" grid="os">
    <description lang="en">
Attempts to drop an attachment to the ground
    </description>
  </function>

  <function name="osForceDropAttachment" grid="os">
    <description lang="en">
Attempts to drop an attachment to the ground while bypassing the script permissions
    </description>
  </function>

  <function name="osDropAttachmentAt" grid="os">
    <param type="vector" name="pos"/>
    <param type="rotation" name="rot"/>
    <description lang="en">
Attempts to drop an attachment at the specified coordinates
    </description>
  </function>

  <function name="osForceDropAttachmentAt" grid="os">
    <param type="vector" name="pos"/>
    <param type="rotation" name="rot"/>
    <description lang="en">
Attempts to drop an attachment at the specified coordinates while bypassing the script permissions
    </description>
  </function>

  <function name="osListenRegex" type="integer" grid="os">
    <param type="integer" name="channelID"/>
    <param type="string" name="name"/>
    <param type="string" name="ID"/>
    <param type="string" name="msg"/>
    <param type="integer" name="regexBitfield"/>
    <description lang="en">
Identical to llListen except for a bitfield which indicates which string parameters should be parsed as regex patterns
    </description>
  </function>

  <function name="osRegexIsMatch" type="integer" grid="os">
    <param type="string" name="input"/>
    <param type="string" name="pattern"/>
    <description lang="en">
Wraps to bool Regex.IsMatch(string input, string pattern)
    </description>
  </function>

  <function name="osRequestURL" type="key" grid="os">
    <param type="list" name="options"/>
    <description lang="en">
<!-- TODO: add documentation -->
    </description>
  </function>

  <function name="osRequestSecureURL" type="key" grid="os">
    <param type="list" name="options"/>
    <description lang="en">
<!-- TODO: add documentation -->
    </description>
  </function>

  <function name="osCheckODE" type="integer" grid="os">
    <description lang="en">
<!-- TODO: add documentation -->
    </description>
  </function>

  <function name="osCollisionSound" grid="os">
    <param type="string" name="impact_sound"/>
    <param type="float" name="impact_volume"/>
    <description lang="en">
<!-- TODO: add documentation -->
    </description>
  </function>

  <function name="osVolumeDetect" grid="os">
    <param type="integer" name="detect"/>
    <description lang="en">
<!-- TODO: add documentation -->
    </description>
  </function>

  <function name="osGetInertiaData" type="list" grid="os">
    <description lang="en">
<!-- TODO: add documentation -->
    </description>
  </function>

  <function name="osClearInertia" grid="os">
    <description lang="en">
<!-- TODO: add documentation -->
    </description>
  </function>

  <function name="osSetInertia" grid="os">
    <param type="float" name="mass"/>
    <param type="vector" name="centerOfMass"/>
    <param type="vector" name="principalInertiaScaled"/>
    <param type="rotation" name="rot"/>
    <description lang="en">
<!-- TODO: add documentation -->
    </description>
  </function>

  <function name="osSetInertiaAsBox" grid="os">
    <param type="float" name="mass"/>
    <param type="vector" name="boxSize"/>
    <param type="vector" name="centerOfMass"/>
    <param type="rotation" name="rot"/>
    <description lang="en">
<!-- TODO: add documentation -->
    </description>
  </function>

  <function name="osSetInertiaAsSphere" grid="os">
    <param type="float" name="mass"/>
    <param type="float" name="radius"/>
    <param type="vector" name="centerOfMass"/>
    <description lang="en">
<!-- TODO: add documentation -->
    </description>
  </function>

  <function name="osSetInertiaAsCylinder" grid="os">
    <param type="float" name="mass"/>
    <param type="float" name="radius"/>
    <param type="float" name="length"/>
    <param type="vector" name="centerOfMass"/>
    <param type="rotation" name="lslrot"/>
    <description lang="en">
<!-- TODO: add documentation -->
    </description>
  </function>

  <function name="osTeleportObject" type="integer" grid="os">
    <param type="key" name="objectUUID"/>
    <param type="vector" name="targetPos"/>
    <param type="rotation" name="targetrotation"/>
    <param type="integer" name="flags"/>
    <description lang="en">
<!-- TODO: add documentation -->
    </description>
  </function>

  <function name="osGetLinkNumber" type="integer" grid="os">
    <param type="string" name="name"/>
    <description lang="en">
<!-- TODO: add documentation -->
    </description>
  </function>

  <function name="osRound" type="float" grid="os">
    <param type="float" name="value"/>
    <param type="integer" name="digits"/>
    <description lang="en">
<!-- TODO: add documentation -->
    </description>
  </function>

  <function name="osVecMagSquare" type="float" grid="os">
    <param type="vector" name="a"/>
    <description lang="en">
<!-- TODO: add documentation -->
    </description>
  </function>

  <function name="osVecDistSquare" type="float" grid="os">
    <param type="vector" name="a"/>
    <param type="vector" name="b"/>
    <description lang="en">
<!-- TODO: add documentation -->
    </description>
  </function>

  <function name="osAngleBetween" type="float" grid="os">
    <param type="vector" name="a"/>
    <param type="vector" name="b"/>
    <description lang="en">
<!-- TODO: add documentation -->
    </description>
  </function>

  <function name="osAdjustSoundVolume" grid="os">
    <param type="integer" name="linknum"/>
    <param type="float" name="volume"/>
    <description lang="en">
<!-- TODO: add documentation -->
    </description>
  </function>

  <function name="osLoopSound" grid="os">
    <param type="integer" name="linknum"/>
    <param type="string" name="sound"/>
    <param type="float" name="volume"/>
    <description lang="en">
<!-- TODO: add documentation -->
    </description>
  </function>

  <function name="osLoopSoundMaster" grid="os">
    <param type="integer" name="linknum"/>
    <param type="string" name="sound"/>
    <param type="float" name="volume"/>
    <description lang="en">
<!-- TODO: add documentation -->
    </description>
  </function>

  <function name="osLoopSoundSlave" grid="os">
    <param type="integer" name="linknum"/>
    <param type="string" name="sound"/>
    <param type="float" name="volume"/>
    <description lang="en">
<!-- TODO: add documentation -->
    </description>
  </function>

  <function name="osPlaySound" grid="os">
    <param type="integer" name="linknum"/>
    <param type="string" name="sound"/>
    <param type="float" name="volume"/>
    <description lang="en">
<!-- TODO: add documentation -->
    </description>
  </function>

  <function name="osPlaySoundSlave" grid="os">
    <param type="integer" name="linknum"/>
    <param type="string" name="sound"/>
    <param type="float" name="volume"/>
    <description lang="en">
<!-- TODO: add documentation -->
    </description>
  </function>

  <function name="osPreloadSound" grid="os">
    <param type="integer" name="linknum"/>
    <param type="string" name="sound"/>
    <description lang="en">
<!-- TODO: add documentation -->
    </description>
  </function>

  <function name="osSetSoundRadius" grid="os">
    <param type="integer" name="linknum"/>
    <param type="float" name="radius"/>
    <description lang="en">
<!-- TODO: add documentation -->
    </description>
  </function>

  <function name="osStopSound" grid="os">
    <param type="integer" name="linknum"/>
    <description lang="en">
<!-- TODO: add documentation -->
    </description>
  </function>

  <function name="osTriggerSound" grid="os">
    <param type="integer" name="linknum"/>
    <param type="string" name="sound"/>
    <param type="float" name="volume"/>
    <description lang="en">
<!-- TODO: add documentation -->
    </description>
  </function>

  <function name="osTriggerSoundLimited" grid="os">
    <param type="integer" name="linknum"/>
    <param type="string" name="sound"/>
    <param type="float" name="volume"/>
    <param type="vector" name="top_north_east"/>
    <param type="vector" name="bottom_south_west"/>
    <description lang="en">
<!-- TODO: add documentation -->
    </description>
  </function>

  <function name="osDetectedCountry" type="string" grid="os">
    <param type="integer" name="number"/>
    <description lang="en">
<!-- TODO: add documentation -->
    </description>
  </function>

  <function name="osGetAgentCountry" type="string" grid="os">
    <param type="key" name="agentId"/>
    <description lang="en">
<!-- TODO: add documentation -->
    </description>
  </function>

  <function name="osStringSubString" type="string" grid="os">
    <param type="string" name="src"/>
    <param type="integer" name="start"/>
    <description lang="en">
<!-- TODO: add documentation -->
    </description>
  </function>

  <function name="osStringSubString" type="string" grid="os">
    <param type="string" name="src"/>
    <param type="integer" name="start"/>
    <param type="integer" name="length"/>
    <description lang="en">
<!-- TODO: add documentation -->
    </description>
  </function>

  <function name="osStringStartsWith" type="integer" grid="os">
    <param type="string" name="src"/>
    <param type="string" name="value"/>
    <param type="integer" name="ignorecase"/>
    <description lang="en">
<!-- TODO: add documentation -->
    </description>
  </function>

  <function name="osStringEndsWith" type="integer" grid="os">
    <param type="string" name="src"/>
    <param type="string" name="value"/>
    <param type="integer" name="ignorecase"/>
    <description lang="en">
<!-- TODO: add documentation -->
    </description>
  </function>

  <function name="osStringIndexOf" type="integer" grid="os">
    <param type="string" name="src"/>
    <param type="string" name="value"/>
    <param type="integer" name="ignorecase"/>
    <description lang="en">
<!-- TODO: add documentation -->
    </description>
  </function>

  <function name="osStringIndexOf" type="integer" grid="os">
    <param type="string" name="src"/>
    <param type="string" name="value"/>
    <param type="integer" name="start"/>
    <param type="integer" name="count"/>
    <param type="integer" name="ignorecase"/>
    <description lang="en">
<!-- TODO: add documentation -->
    </description>
  </function>

  <function name="osStringLastIndexOf" type="integer" grid="os">
    <param type="string" name="src"/>
    <param type="string" name="value"/>
    <param type="integer" name="ignorecase"/>
    <description lang="en">
<!-- TODO: add documentation -->
    </description>
  </function>

  <function name="osStringLastIndexOf" type="integer" grid="os">
    <param type="string" name="src"/>
    <param type="string" name="value"/>
    <param type="integer" name="start"/>
    <param type="integer" name="count"/>
    <param type="integer" name="ignorecase"/>
    <description lang="en">
<!-- TODO: add documentation -->
    </description>
  </function>

  <function name="osStringRemove" type="string" grid="os">
    <param type="string" name="src"/>
    <param type="integer" name="start"/>
    <param type="integer" name="count"/>
    <description lang="en">
<!-- TODO: add documentation -->
    </description>
  </function>

  <function name="osStringReplace" type="string" grid="os">
    <param type="string" name="src"/>
    <param type="string" name="oldvalue"/>
    <param type="string" name="newvalue"/>
    <description lang="en">
<!-- TODO: add documentation -->
    </description>
  </function>

  <function name="osApproxEquals" type="integer" grid="os">
    <param type="float" name="a"/>
    <param type="float" name="b"/>
    <description lang="en">
<!-- TODO: add documentation -->
    </description>
  </function>

  <function name="osApproxEquals" type="integer" grid="os">
    <param type="float" name="a"/>
    <param type="float" name="b"/>
    <param type="float" name="margin"/>
    <description lang="en">
<!-- TODO: add documentation -->
    </description>
  </function>

  <function name="osApproxEquals" type="integer" grid="os">
    <param type="vector" name="va"/>
    <param type="vector" name="vb"/>
    <description lang="en">
<!-- TODO: add documentation -->
    </description>
  </function>

  <function name="osApproxEquals" type="integer" grid="os">
    <param type="vector" name="va"/>
    <param type="vector" name="vb"/>
    <param type="float" name="margin"/>
    <description lang="en">
<!-- TODO: add documentation -->
    </description>
  </function>

  <function name="osApproxEquals" type="integer" grid="os">
    <param type="rotation" name="ra"/>
    <param type="rotation" name="rb"/>
    <description lang="en">
<!-- TODO: add documentation -->
    </description>
  </function>

  <function name="osApproxEquals" type="integer" grid="os">
    <param type="rotation" name="ra"/>
    <param type="rotation" name="rb"/>
    <param type="float" name="margin"/>
    <description lang="en">
<!-- TODO: add documentation -->
    </description>
  </function>

  <function name="osGetInventoryLastOwner" type="key" grid="os">
    <param type="string" name="itemNameOrId"/>
    <description lang="en">
<!-- TODO: add documentation -->
    </description>
  </function>

  <function name="osGetInventoryItemKey" type="key" grid="os">
    <param type="string" name="name"/>
    <description lang="en">
<!-- TODO: add documentation -->
    </description>
  </function>

  <function name="osGetInventoryName" type="string" grid="os">
    <param type="key" name="itemId"/>
    <description lang="en">
<!-- TODO: add documentation -->
    </description>
  </function>

  <function name="osGetInventoryDesc" type="string" grid="os">
    <param type="string" name="itemNameOrId"/>
    <description lang="en">
<!-- TODO: add documentation -->
    </description>
  </function>

  <function name="osGetLastChangedEventKey" type="key" grid="os">
    <description lang="en">
<!-- TODO: add documentation -->
    </description>
  </function>

  <function name="osGetPSTWallclock" type="float" grid="os">
    <description lang="en">
<!-- TODO: add documentation -->
    </description>
  </function>

  <function name="osSlerp" type="rotation" grid="os">
    <param type="rotation" name="a"/>
    <param type="rotation" name="b"/>
    <param type="float" name="amount"/>
    <description lang="en">
<!-- TODO: add documentation -->
    </description>
  </function>

  <function name="osSlerp" type="vector" grid="os">
    <param type="vector" name="a"/>
    <param type="vector" name="b"/>
    <param type="float" name="amount"/>
    <description lang="en">
<!-- TODO: add documentation -->
    </description>
  </function>

  <function name="osResetAllScripts" grid="os">
    <param type="integer" name="AllLinkset"/>
    <description lang="en">
<!-- TODO: add documentation -->
    </description>
  </function>

  <function name="osIsNotValidNumber" type="integer" grid="os">
    <param type="float" name="v"/>
    <description lang="en">
<!-- TODO: add documentation -->
    </description>
  </function>

  <function name="osSetSitActiveRange" grid="os">
    <param type="float" name="v"/>
    <description lang="en">
<!-- TODO: add documentation -->
    </description>
  </function>

  <function name="osSetLinkSitActiveRange" grid="os">
    <param type="integer" name="linkNumber"/>
    <param type="float" name="v"/>
    <description lang="en">
<!-- TODO: add documentation -->
    </description>
  </function>

  <function name="osGetSitActiveRange" type="float" grid="os">
    <description lang="en">
<!-- TODO: add documentation -->
    </description>
  </function>

  <function name="osGetLinkSitActiveRange" type="float" grid="os">
    <param type="integer" name="linkNumber"/>
    <description lang="en">
<!-- TODO: add documentation -->
    </description>
  </function>

  <function name="osSetStandTarget" grid="os">
    <param type="vector" name="v"/>
    <description lang="en">
<!-- TODO: add documentation -->
    </description>
  </function>

  <function name="osSetLinkStandTarget" grid="os">
    <param type="integer" name="linkNumber"/>
    <param type="vector" name="v"/>
    <description lang="en">
<!-- TODO: add documentation -->
    </description>
  </function>

  <function name="osGetStandTarget" type="vector" grid="os">
    <description lang="en">
<!-- TODO: add documentation -->
    </description>
  </function>

  <function name="osGetLinkStandTarget" type="vector" grid="os">
    <param type="integer" name="linkNumber"/>
    <description lang="en">
<!-- TODO: add documentation -->
    </description>
  </function>

  <function name="osClearObjectAnimations" type="integer" grid="os">
    <description lang="en">
<!-- TODO: add documentation -->
    </description>
  </function>

  <function name="osGetApparentTime" type="float" grid="os">
    <description lang="en">
<!-- TODO: add documentation -->
    </description>
  </function>

  <function name="osGetApparentTimeString" type="string" grid="os">
    <param type="integer" name="format24"/>
    <description lang="en">
<!-- TODO: add documentation -->
    </description>
  </function>

  <function name="osGetApparentRegionTime" type="float" grid="os">
    <description lang="en">
<!-- TODO: add documentation -->
    </description>
  </function>

  <function name="osGetApparentRegionTimeString" type="string" grid="os">
    <param type="integer" name="format24"/>
    <description lang="en">
<!-- TODO: add documentation -->
    </description>
  </function>

  <function name="osReplaceAgentEnvironment" type="integer" grid="os">
    <param type="key" name="agentkey"/>
    <param type="integer" name="transition"/>
    <param type="string" name="daycycle"/>
    <description lang="en">
<!-- TODO: add documentation -->
    </description>
  </function>

  <function name="osReplaceParcelEnvironment" type="integer" grid="os">
    <param type="integer" name="transition"/>
    <param type="string" name="daycycle"/>
    <description lang="en">
<!-- TODO: add documentation -->
    </description>
  </function>

  <function name="osReplaceRegionEnvironment" type="integer" grid="os">
    <param type="integer" name="transition"/>
    <param type="string" name="daycycle"/>
    <param type="float" name="daylen"/>
    <param type="float" name="dayoffset"/>
    <param type="float" name="altitude1"/>
    <param type="float" name="altitude2"/>
    <param type="float" name="altitude3"/>
    <description lang="en">
<!-- TODO: add documentation -->
    </description>
  </function>

  <function name="osResetEnvironment" type="integer" grid="os">
    <param type="integer" name="parcelOrRegion"/>
    <param type="integer" name="transition"/>
    <description lang="en">
<!-- TODO: add documentation -->
    </description>
  </function>

  <function name="osParticleSystem" grid="os">
    <param type="list" name="rules"/>
    <description lang="en">
<!-- TODO: add documentation -->
    </description>
  </function>

  <function name="osLinkParticleSystem" grid="os">
    <param type="integer" name="linknumber"/>
    <param type="list" name="rules"/>
    <description lang="en">
<!-- TODO: add documentation -->
    </description>
  </function>

  <function name="osNpcLookAt" type="integer" grid="os">
    <param type="key" name="npckey"/>
    <param type="integer" name="type"/>
    <param type="key" name="objkey"/>
    <param type="vector" name="offset"/>
    <description lang="en">
<!-- TODO: add documentation -->
    </description>
  </function>

  <function name="osAvatarType" type="integer" grid="os">
    <param type="key" name="avkey"/>
    <description lang="en">
<!-- TODO: add documentation -->
    </description>
  </function>

  <function name="osAvatarType" type="integer" grid="os">
    <param type="string" name="sFirstName"/>
    <param type="string" name="sLastName"/>
    <description lang="en">
<!-- TODO: add documentation -->
    </description>
  </function>

  <function name="osListSortInPlace" grid="os">
    <param type="list" name="src"/>
    <param type="integer" name="stride"/>
    <param type="integer" name="ascending"/>
    <description lang="en">
<!-- TODO: add documentation -->
    </description>
  </function>

  <!-- Aurora exclusive functions (from IAA_Api.cs) -->

  <function name="aaSetCloudDensity" grid="aa">
    <param type="float" name="density"/>
    <description lang="en">
<!-- TODO: add documentation -->
    </description>
  </function>

  <function name="aaUpdateDatabase" grid="aa">
    <param type="string" name="keyname"/> <!-- renamed from 'key' which is a reserved word -->
    <param type="string" name="value"/>
    <param type="string" name="token"/>
    <description lang="en">
<!-- TODO: add documentation -->
    </description>
  </function>

  <function name="aaQueryDatabase" type="list" grid="aa">
    <param type="string" name="keyname"/> <!-- renamed from 'key' which is a reserved word -->
    <param type="string" name="token"/>
    <description lang="en">
<!-- TODO: add documentation -->
    </description>
  </function>

  <function name="aaDeserializeXMLValues" type="list" grid="aa">
    <param type="key" name="xmlFile"/>
    <description lang="en">
<!-- TODO: add documentation -->
    </description>
  </function>

  <function name="aaDeserializeXMLKeys" type="list" grid="aa">
    <param type="key" name="xmlFile"/>
    <description lang="en">
<!-- TODO: add documentation -->
    </description>
  </function>

  <function name="aaSetConeOfSilence" grid="aa">
    <param type="float" name="radius"/>
    <description lang="en">
<!-- TODO: add documentation -->
    </description>
  </function>

  <function name="aaSerializeXML" type="key" grid="aa">
    <param type="list" name="keynames"/> <!-- renamed from 'keys' for consistency -->
    <param type="list" name="values"/>
    <description lang="en">
<!-- TODO: add documentation -->
    </description>
  </function>

  <function name="aaGetTeam" type="string" grid="aa">
    <param type="key" name="id"/>
    <description lang="en">
<!-- TODO: add documentation -->
    </description>
  </function>

  <function name="aaGetHealth" type="float" grid="aa">
    <param type="key" name="id"/>
    <description lang="en">
<!-- TODO: add documentation -->
    </description>
  </function>

  <function name="aaJoinCombat" grid="aa">
    <param type="key" name="id"/>
    <description lang="en">
<!-- TODO: add documentation -->
    </description>
  </function>

  <function name="aaLeaveCombat" grid="aa">
    <param type="key" name="id"/>
    <description lang="en">
<!-- TODO: add documentation -->
    </description>
  </function>

  <function name="aaJoinCombatTeam" grid="aa">
    <param type="key" name="id"/>
    <param type="string" name="team"/>
    <description lang="en">
<!-- TODO: add documentation -->
    </description>
  </function>

  <function name="aaRequestCombatPermission" grid="aa">
    <param type="string" name="ID"/>
    <description lang="en">
<!-- TODO: add documentation -->
    </description>
  </function>

  <function name="aaThawAvatar" grid="aa">
    <param type="string" name="ID"/>
    <description lang="en">
<!-- TODO: add documentation -->
    </description>
  </function>

  <function name="aaFreezeAvatar" grid="aa">
    <param type="string" name="ID"/>
    <description lang="en">
<!-- TODO: add documentation -->
    </description>
  </function>

  <function name="aaGetTeamMembers" type="list" grid="aa">
    <param type="string" name="team"/>
    <description lang="en">
<!-- TODO: add documentation -->
    </description>
  </function>

  <function name="aaGetLastOwner" type="string" grid="aa">
    <description lang="en">
<!-- TODO: add documentation -->
    </description>
  </function>

  <function name="aaGetLastOwner" type="string" grid="aa">
    <param type="string" name="PrimID"/>
    <description lang="en">
<!-- TODO: add documentation -->
    </description>
  </function>

  <function name="aaSayDistance" grid="aa">
    <param type="integer" name="channelID"/>
    <param type="float" name="Distance"/>
    <param type="string" name="text"/>
    <description lang="en">
<!-- TODO: add documentation -->
    </description>
  </function>

  <function name="aaSayTo" grid="aa">
    <param type="string" name="userID"/>
    <param type="string" name="text"/>
    <description lang="en">
<!-- TODO: add documentation -->
    </description>
  </function>

  <function name="aaGetWalkDisabled" type="integer" grid="aa">
    <param type="string" name="userID"/>
    <description lang="en">
<!-- TODO: add documentation -->
    </description>
  </function>

  <function name="aaSetWalkDisabled" grid="aa">
    <param type="string" name="userID"/>
    <param type="bool" name="Value"/>
    <description lang="en">
<!-- TODO: add documentation -->
    </description>
  </function>

  <function name="aaGetFlyDisabled" type="integer" grid="aa">
    <param type="string" name="userID"/>
    <description lang="en">
<!-- TODO: add documentation -->
    </description>
  </function>

  <function name="aaSetFlyDisabled" grid="aa">
    <param type="string" name="userID"/>
    <param type="bool" name="Value"/>
    <description lang="en">
<!-- TODO: add documentation -->
    </description>
  </function>

  <function name="aaAvatarFullName2Key" type="key" grid="aa">
    <param type="string" name="username"/>
    <description lang="en">
<!-- TODO: add documentation -->
    </description>
  </function>

  <function name="aaRaiseError" grid="aa">
    <param type="string" name="message"/>
    <description lang="en">
<!-- TODO: add documentation -->
    </description>
  </function>

  <function name="aaGetText" type="key" grid="aa">
    <description lang="en">
<!-- TODO: add documentation -->
    </description>
  </function>

  <function name="aaGetTextColor" type="rotation" grid="aa">
    <description lang="en">
<!-- TODO: add documentation -->
    </description>
  </function>

  <function name="aaSetEnv" grid="aa">
    <param type="string" name="name"/>
    <param type="list" name="value"/>
    <description lang="en">
<!-- TODO: add documentation -->
    </description>
  </function>

  <function name="aaGetIsInfiniteRegion" type="integer" grid="aa">
    <description lang="en">
<!-- TODO: add documentation -->
    </description>
  </function>

  <function name="aaAllRegionInstanceSay" grid="aa">
    <param type="integer" name="channelID"/>
    <param type="string" name="text"/>
    <description lang="en">
<!-- TODO: add documentation -->
    </description>
  </function>

  <function name="aaWindlightGetSceneIsStatic" type="integer" grid="aa">
    <description lang="en">
<!-- TODO: add documentation -->
    </description>
  </function>

  <function name="aaWindlightGetSceneDayCycleKeyFrameCount" type="integer" grid="aa">
    <description lang="en">
<!-- TODO: add documentation -->
    </description>
  </function>

  <function name="aaWindlightGetDayCycle" type="list" grid="aa">
    <description lang="en">
<!-- TODO: add documentation -->
    </description>
  </function>

  <function name="aaWindlightAddDayCycleFrame" type="integer" grid="aa">
    <param type="float" name="dayCyclePosition"/>
    <param type="integer" name="dayCycleFrameToCopy"/>
    <description lang="en">
<!-- TODO: add documentation -->
    </description>
  </function>

  <function name="aaWindlightRemoveDayCycleFrame" type="integer" grid="aa">
    <param type="integer" name="dayCycleFrame"/>
    <description lang="en">
<!-- TODO: add documentation -->
    </description>
  </function>

  <function name="aaWindlightGetScene" type="list" grid="aa">
    <param type="list" name="rules"/>
    <description lang="en">
<!-- TODO: add documentation -->
    </description>
  </function>

  <function name="aaWindlightGetScene" type="list" grid="aa">
    <param type="integer" name="dayCycleKeyFrame"/>
    <param type="list" name="rules"/>
    <description lang="en">
<!-- TODO: add documentation -->
    </description>
  </function>

  <function name="aaWindlightSetScene" type="integer" grid="aa">
    <param type="list" name="list"/>
    <description lang="en">
<!-- TODO: add documentation -->
    </description>
  </function>

  <function name="aaWindlightSetScene" type="integer" grid="aa">
    <param type="integer" name="dayCycleIndex"/>
    <param type="list" name="list"/>
    <description lang="en">
<!-- TODO: add documentation -->
    </description>
  </function>

  <!-- Aurora bot functions (from IBot_Api.cs) -->

  <function name="botGetWaitingTime" type="vector" grid="aa">
    <param type="integer" name="waitTime"/>
    <description lang="en">
<!-- TODO: add documentation -->
    </description>
  </function>

  <function name="botSetMap" grid="aa">
    <param type="string" name="keyOfBot"/>
    <param type="list" name="positions"/>
    <param type="list" name="movementType"/>
    <param type="integer" name="flags"/>
    <description lang="en">
<!-- TODO: add documentation -->
    </description>
  </function>

  <function name="botCreateBot" type="string" grid="aa">
    <param type="string" name="FirstName"/>
    <param type="string" name="LastName"/>
    <param type="string" name="appearanceToClone"/>
    <param type="vector" name="startPos"/>
    <description lang="en">
<!-- TODO: add documentation -->
    </description>
  </function>

  <function name="botRemoveBot" grid="aa">
    <param type="string" name="bot"/>
    <description lang="en">
<!-- TODO: add documentation -->
    </description>
  </function>

  <function name="botPauseMovement" grid="aa">
    <param type="string" name="bot"/>
    <description lang="en">
<!-- TODO: add documentation -->
    </description>
  </function>

  <function name="botResumeMovement" grid="aa">
    <param type="string" name="bot"/>
    <description lang="en">
<!-- TODO: add documentation -->
    </description>
  </function>

  <function name="botFollowAvatar" grid="aa">
    <param type="string" name="bot"/>
    <param type="string" name="avatarName"/>
    <param type="float" name="startFollowDistance"/>
    <param type="float" name="endFollowDistance"/>
    <description lang="en">
<!-- TODO: add documentation -->
    </description>
  </function>

  <function name="botStopFollowAvatar" grid="aa">
    <param type="string" name="bot"/>
    <description lang="en">
<!-- TODO: add documentation -->
    </description>
  </function>

  <function name="botSendChatMessage" grid="aa">
    <param type="string" name="bot"/>
    <param type="string" name="message"/>
    <param type="integer" name="sayType"/>
    <param type="integer" name="channel"/>
    <description lang="en">
<!-- TODO: add documentation -->
    </description>
  </function>

  <function name="botSendIM" grid="aa">
    <param type="string" name="bot"/>
    <param type="string" name="user"/>
    <param type="string" name="message"/>
    <description lang="en">
<!-- TODO: add documentation -->
    </description>
  </function>

  <function name="botSetShouldFly" grid="aa">
    <param type="string" name="keyOfBot"/>
    <param type="integer" name="ShouldFly"/>
    <description lang="en">
<!-- TODO: add documentation -->
    </description>
  </function>

  <function name="botSitObject" grid="aa">
    <param type="string" name="bot"/>
    <param type="string" name="objectID"/>
    <param type="vector" name="offset"/>
    <description lang="en">
<!-- TODO: add documentation -->
    </description>
  </function>

  <function name="botStandUp" grid="aa">
    <param type="string" name="bot"/>
    <description lang="en">
<!-- TODO: add documentation -->
    </description>
  </function>

  <function name="botTouchObject" grid="aa">
    <param type="string" name="bot"/>
    <param type="string" name="objectID"/>
    <description lang="en">
<!-- TODO: add documentation -->
    </description>
  </function>

  <function name="botAddTag" grid="aa">
    <param type="string" name="bot"/>
    <param type="string" name="tag"/>
    <description lang="en">
<!-- TODO: add documentation -->
    </description>
  </function>

  <function name="botGetBotsWithTag" type="list" grid="aa">
    <param type="string" name="tag"/>
    <description lang="en">
<!-- TODO: add documentation -->
    </description>
  </function>

  <function name="botRemoveBotsWithTag" grid="aa">
    <param type="string" name="tag"/>
    <description lang="en">
<!-- TODO: add documentation -->
    </description>
  </function>


  <!-- Events -->

  <event name="state_entry">
    <description lang="en">
Triggered on any state transition and startup
    </description>
  </event>

  <event name="state_exit">
    <description lang="en">
Triggered on any state transition
    </description>
  </event>

  <event name="touch_start">
    <param type="integer" name="num_detected"/>
    <description lang="en">
Triggered by the start of agent clicking on task
    </description>
  </event>

  <event name="touch">
    <param type="integer" name="num_detected"/>
    <description lang="en">
Triggered while agent is clicking on task
    </description>
  </event>

  <event name="touch_end">
    <param type="integer" name="num_detected"/>
    <description lang="en">
Triggered when agent stops clicking on task
    </description>
  </event>

  <event name="collision_start">
    <param type="integer" name="num_detected"/>
    <description lang="en">
Triggered when task starts colliding with another task
    </description>
  </event>

  <event name="collision">
    <param type="integer" name="num_detected"/>
    <description lang="en">
Triggered while task is colliding with another task
    </description>
  </event>

  <event name="collision_end">
    <param type="integer" name="num_detected"/>
    <description lang="en">
Triggered when task stops colliding with another task
    </description>
  </event>

  <event name="land_collision_start">
    <param type="vector" name="pos"/>
    <description lang="en">
Triggered when task starts colliding with land
    </description>
  </event>

  <event name="land_collision">
    <param type="vector" name="pos"/>
    <description lang="en">
Triggered when task is colliding with land
    </description>
  </event>

  <event name="land_collision_end">
    <param type="vector" name="pos"/>
    <description lang="en">
Triggered when task stops colliding with land
    </description>
  </event>

  <event name="timer">
    <description lang="en">
Result of the llSetTimerEvent library function call
    </description>
  </event>

  <event name="listen">
    <param type="integer" name="channel"/>
    <param type="string"  name="name"   />
    <param type="key"     name="id"     />
    <param type="string"  name="message"/>
    <description lang="en">
Result of the llListen library function call
    </description>
  </event>

  <event name="sensor">
    <param type="integer" name="num_detected"/>
    <description lang="en">
Result of the llSensor library function call
    </description>
  </event>

  <event name="no_sensor">
    <description lang="en">
Result of the llSensor library function call
    </description>
  </event>

  <event name="control">
    <param type="key"     name="id"   />
    <param type="integer" name="level"/>
    <param type="integer" name="edge" />
    <description lang="en">
Result of llTakeControls library function call
    </description>
  </event>

  <event name="at_target">
    <param type="integer" name="tnum"     />
    <param type="vector"  name="targetpos"/>
    <param type="vector"  name="ourpos"   />
    <description lang="en">
Result of llTarget library function call
    </description>
  </event>

  <event name="not_at_target">
    <description lang="en">
Result of llTarget library function call
    </description>
  </event>

  <event name="at_rot_target">
    <param type="integer"    name="tnum"     />
    <param type="rotation"   name="targetrot"/>
    <param type="rotation"   name="ourrot"   />
    <description lang="en">
Result of LLRotTarget library function call
    </description>
  </event>

  <event name="not_at_rot_target">
    <description lang="en">
Result of LLRotTarget library function call
    </description>
  </event>

  <event name="money">
    <param type="key"     name="id"    />
    <param type="integer" name="amount"/>
    <description lang="en">
Triggered when L$ is given to task
    </description>
  </event>

  <event name="email" version="sl:1.3.0">
    <param type="string"  name="time"    />
    <param type="string"  name="address" />
    <param type="string"  name="subj"    />
    <param type="string"  name="message" />
    <param type="integer" name="num_left"/>
    <description lang="en">
Triggered when task receives email
    </description>
  </event>

  <event name="run_time_permissions">
    <param type="integer" name="perm"/>
    <description lang="en">
Triggered when an agent grants run time permissions to task
    </description>
  </event>

  <event name="attach">
    <param type="key" name="id"/>
    <description lang="en">
Triggered when task attaches or detaches from agent
    </description>
  </event>

  <event name="dataserver">
    <param type="key"    name="queryid"/>
    <param type="string" name="data"   />
    <description lang="en">
Triggered when task receives asynchronous data
    </description>
  </event>

  <event name="moving_start">
    <description lang="en">
Triggered when task begins moving
    </description>
  </event>

  <event name="moving_end">
    <description lang="en">
Triggered when task stops moving
    </description>
  </event>

  <event name="on_rez">
    <param type="integer" name="start_param"/>
    <description lang="en">
Triggered when task is rezzed in from inventory or another task
    </description>
  </event>

  <event name="object_rez">
    <param type="key" name="id"/>
    <description lang="en">
Triggered when task rezzes in another task
    </description>
  </event>

  <event name="link_message">
    <param type="integer" name="sender_num"/>
    <param type="integer" name="num"       />
    <param type="string"  name="str"       />
    <param type="key"     name="id"        />
    <description lang="en">
Triggered when task receives a link message via LLMessageLinked library function call
    </description>
  </event>

  <event name="changed">
    <param type="integer" name="change"/>
    <description lang="en">
Triggered various event change the task
(test change with CHANGED_INVENTORY, CHANGED_COLOR, CHANGED_SHAPE, CHANGED_SCALE, CHANGED_TEXTURE, CHANGED_LINK, CHANGED_ALLOWED_DROP, CHANGED_OWNER, CHANGED_REGION, CHANGED_TELEPORT, CHANGED_REGION_START, CHANGED_MEDIA)
    </description>
  </event>

  <event name="remote_data" status="deprecated">
    <param type="integer" name="event_type"/>
    <param type="key"     name="channel"   />
    <param type="key"     name="message_id"/>
    <param type="string"  name="sender"    />
    <param type="integer" name="idata"     />
    <param type="string"  name="sdata"     />
    <description lang="en">
Triggered by various XML-RPC calls (event_type will be one of REMOTE_DATA_CHANNEL, REMOTE_DATA_REQUEST, REMOTE_DATA_REPLY)
    </description>
  </event>

  <event name="http_response" version="sl:1.9.1.9">
    <param type="key"     name="request_id"/>
    <param type="integer" name="status"    />
    <param type="list"    name="metadata"  />
    <param type="string"  name="body"      />
    <description lang="en">
Triggered when task receives a response to one of its llHTTPRequests
    </description>
  </event>

  <event name="http_request">
    <param type="key"    name="id"    />
    <param type="string" name="method"/>
    <param type="string" name="body"  />
    <description lang="en">
Triggered when task receives an http request against a public URL
    </description>
  </event>

  <event name="transaction_result">
    <param type="key"     name="id"     />
    <param type="integer" name="success"/>
    <param type="string"  name="data"   />
    <description lang="en">
Triggered when transferring L$ to Agent via llTransferLindenDollars
    </description>
  </event>

  <event name="path_update" grid="sl aa">
    <param type="integer" name="type"    />
    <param type="list"    name="reserved"/>
    <description lang="en">
<!-- TODO: add documentation -->
    </description>
  </event>

  <event name="experience_permissions" grid="sl" version="sl:14.07.18.292162">
    <param type="key"     name="agent"/>
    <description lang="en">
Triggered by llRequestExperiencePermissions when the permission has been granted.
<!-- TODO: add documentation -->
    </description>
  </event>

  <event name="experience_permissions_denied" grid="sl" version="sl:14.07.18.292162">
    <param type="key"     name="agent" />
    <param type="integer" name="reason"/>
    <description lang="en">
Triggered by llRequestExperiencePermissions when the permission has been denied.
    </description>
  </event>

  <event name="linkset_data" grid="sl" version="sl:2022-11-04.576376">
    <param type="integer" name="action" />
    <param type="string"  name="keyname"/>
    <param type="string"  name="value"  />
  </event>

</keywords><|MERGE_RESOLUTION|>--- conflicted
+++ resolved
@@ -98,11 +98,7 @@
 
 ]>
 
-<<<<<<< HEAD
-<keywords version="0.0.20231219001">
-=======
 <keywords version="0.0.20240528000">
->>>>>>> 5c512afd
   <!--The OpenSim/Aurora functions, constants and types are based on the following revisions:
 
       OpenSim revision 0.9.2.1
@@ -113,11 +109,7 @@
   -->
 
   <!-- Grids supported and their versions -->
-<<<<<<< HEAD
-  <grid id="sl" version="2023-11-07.6790647783">Second Life</grid>
-=======
   <grid id="sl" version="2024-04-13.8669470296">Second Life</grid>
->>>>>>> 5c512afd
   <grid id="os" version="v0.9.2.1">OpenSimulator</grid>
   <grid id="aa" version="0049c9335f8b91ab119ce4fee5ba1d50d4f6f017">Aurora-Sim</grid>
 
@@ -2756,15 +2748,12 @@
     </description>
   </constant>
 
-<<<<<<< HEAD
-=======
   <constant name="PRIM_REFLECTION_PROBE_MIRROR" type="integer" value="4" grid="sl" version="sl:2024-04-13.8669470296">
     <description lang="en">
 <!-- TODO: add documentation -->
     </description>
   </constant>
 
->>>>>>> 5c512afd
   <constant name="DENSITY" type="integer" value="0x1" grid="sl os">
     <description lang="en">
 For use with llSetPhysicsMaterial() as a bitwise value in its material_bits parameter, to set the density
@@ -5525,8 +5514,6 @@
   <constant name="SIM_STAT_AI_MS" type="integer" value="26" grid="sl" version="sl:2023-03-24.579022">
     <description lang="en">
 Time spent on AI step.
-<<<<<<< HEAD
-=======
     </description>
   </constant>
 
@@ -5671,7 +5658,6 @@
   <constant name="SIT_FLAG_NO_COLLIDE" type="integer" value="16" grid="sl" version="sl:2024-02-21.7995320426">
     <description lang="en">
 Used with llGet/SetLinkSitFlags to disable or enable the collision volume for an agent that sits on the given prim.
->>>>>>> 5c512afd
     </description>
   </constant>
 
@@ -10812,11 +10798,7 @@
     <param type="string" name="pattern"/>
     <param type="string" name="pass"/>
     <description lang="en">
-<<<<<<< HEAD
-Finds and attempts to delete all keys in the data store that match pattern. This function will delete protected key-value pairs only if the matching pass phrase is passed in the pass parameter. The function returns a list, the first entry in the list is the number of keys deleted, the second entry in the list is the number of keys that could not be deleted due to a non-matching pass phrase. If this function successfully deletes any keys from the datastore it will trigger a linkset_data event with the type of LINKSET_DATA_MULTIDELETE, the key name will consist of a comma separated list of the key names removed from the datastore.
-=======
 Finds and attempts to delete all keys in the data store that match pattern. This function will delete protected key-value pairs only if the matching pass phrase is passed in the pass parameter. The function returns a list, the first entry in the list is the number of keys deleted, the second entry in the list is the number of keys that could not be deleted due to a non-matching pass phrase. If this function successfully deletes any keys from the datastore it will trigger a linkset_data event with the type of LINKSETDATA_MULTIDELETE, the key name will consist of a comma separated list of the key names removed from the datastore.
->>>>>>> 5c512afd
     </description>
   </function>
 
