--- conflicted
+++ resolved
@@ -55,11 +55,7 @@
     # though it can be written as SQRT2 to avoid that problem
     return re.sub('([A-Z0-9])_(?:(?=[A-Z0-9]_)|(?=[A-Z0-9]$))', '\\1', re.sub('([A-Z0-9])', '_\\1', arg))[1:].upper()
 
-<<<<<<< HEAD
-  version = "0.0.20231219001"
-=======
   version = "0.0.20240415000"
->>>>>>> 5c512afd
 
   try:
     document.sort(key=lambda x: x["name"])
@@ -131,20 +127,8 @@
             else:
               value = element["value"]
               if element["type"] == "string":
-<<<<<<< HEAD
-                if value.isprintable():
-                  value = '"' + value + '"'
-                else:
-                  byte_sequence = value.encode('utf-8')
-                  # Convert bytes to string
-                  unicode_string = byte_sequence.decode('utf-8')
-                  # Convert string to Unicode literal
-                  unicode_literal = unicode_string.encode('unicode-escape').decode('utf-8')
-                  value = '"' + unicode_literal.replace("\\u", "\\x") + '"'
-=======
                 value = value.encode('unicode_escape').decode('UTF-8')
                 value = '"' + escape_re.sub(escapes_replace, value) + '"'
->>>>>>> 5c512afd
               elif element["type"] == "key": # even though there are no key valued constants
                 value = '$ LSLKey "' + value + '"'
               elif element["type"] in ("float", "integer"):
